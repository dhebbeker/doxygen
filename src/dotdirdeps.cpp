--- conflicted
+++ resolved
@@ -85,17 +85,10 @@
 
 /**
  * Puts DOT code for drawing directory to stream and adds it to the list.
-<<<<<<< HEAD
- * @param outStream[in,out] stream to which the DOT code is written to
- * @param directory[in] will be mapped to a node in DOT code
- * @param property[in] are evaluated for formatting
- * @param directoriesInGraph[in,out] lists the directories which have been written to the output stream
-=======
  * @param[in,out] outStream stream to which the DOT code is written to
  * @param[in] directory will be mapped to a node in DOT code
- * @param[in] fillBackground if the node shall be explicitly filled
+ * @param[in] property are evaluated for formatting
  * @param[in,out] directoriesInGraph lists the directories which have been written to the output stream
->>>>>>> 19713dcc
  */
 static void drawDirectory(FTextStream &outStream, const DirDef *const directory, const DotDirProperty &property,
     QDict<DirDef> &directoriesInGraph)
@@ -166,12 +159,7 @@
     {
       QCString relationName;
       relationName.sprintf("dir_%06d_%06d", dependent->dirCount(), dependee->dirCount());
-      auto dependency = Doxygen::dirRelations.find(relationName);
-      if (dependency == nullptr)
-      {
-        dependency = new DirRelation(relationName, dependent, usedDirectory.get());
-        Doxygen::dirRelations.append(relationName, dependency);
-      }
+      const auto dependency = new DirRelation(relationName, dependent, usedDirectory.get());
       dependencies.emplace_back(dependency, usedDirectory->isAllDependeesInherited(isLeaf));
     }
   }
@@ -306,35 +294,25 @@
 
 
   // add relations between all selected directories
-  for (const auto relationTuple : dependencies)
-  {
-    const auto relation = std::get<0>(relationTuple);
-    const auto udir = relation->destination();
-    const auto usedDir = udir->dir();
-
-    const bool destIsSibling = std::find(std::begin(usedDirsDrawn), std::end(usedDirsDrawn), usedDir) != std::end(usedDirsDrawn);
-    const bool destIsDrawn = dirsInGraph.find(usedDir->getOutputFileBase()) != nullptr;
-    const bool notInherited = !std::get<1>(relationTuple);
-    const bool atVisibilityLimit = isAtLowerVisibilityBorder(usedDir, dd->level());
-
-    if(destIsSibling || (destIsDrawn && (notInherited || atVisibilityLimit)))
-    {
-      const auto relationName = relation->getOutputFileBase();
-      const auto dir = relation->source();
-      int nrefs = udir->filePairs().count();
-      t << "  " << dir->getOutputFileBase() << "->"
-        << usedDir->getOutputFileBase();
-      t << " [headlabel=\"" << nrefs << "\", labeldistance=1.5";
-      if (linkRelations)
+  {
+    for (const auto relationTuple : dependencies)
+    {
+      const auto relation = std::get<0>(relationTuple);
+      const auto udir = relation->destination();
+      const auto usedDir = udir->dir();
+
+      const bool destIsSibling = std::find(std::begin(usedDirsDrawn), std::end(usedDirsDrawn), usedDir) != std::end(usedDirsDrawn);
+      const bool destIsDrawn = dirsInGraph.find(usedDir->getOutputFileBase()) != nullptr;
+      const bool notInherited = !std::get<1>(relationTuple);
+      const bool atVisibilityLimit = isAtLowerVisibilityBorder(usedDir, dd->level());
+
+      if (destIsSibling || (destIsDrawn && (notInherited || atVisibilityLimit)))
       {
-<<<<<<< HEAD
-        t << " headhref=\"" << relationName << Doxygen::htmlFileExtension << "\"";
-=======
-        QCString relationName;
-        relationName.sprintf("dir_%06d_%06d",dir->dirCount(),usedDir->dirCount());
+        const auto relationName = relation->getOutputFileBase();
+        const auto dir = relation->source();
         Doxygen::dirRelations.add(relationName,
             std::make_unique<DirRelation>(
-               relationName,dir,udir.get()));
+               relationName,dir,udir));
         int nrefs = udir->filePairs().count();
         t << "  " << dir->getOutputFileBase() << "->"
           << usedDir->getOutputFileBase();
@@ -344,9 +322,7 @@
           t << " headhref=\"" << relationName << Doxygen::htmlFileExtension << "\"";
         }
         t << "];\n";
->>>>>>> 19713dcc
-      }
-      t << "];\n";
+      }
     }
   }
 }
