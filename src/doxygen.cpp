--- conflicted
+++ resolved
@@ -103,11 +103,7 @@
 #include "settings.h"
 #include "context.h"
 #include "fileparser.h"
-<<<<<<< HEAD
-#include "plantuml.h"
-=======
 #include "emoji.h"
->>>>>>> babfc333
 
 // provided by the generated file resources.cpp
 extern void initResources();
