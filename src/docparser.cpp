--- conflicted
+++ resolved
@@ -503,15 +503,8 @@
     SrcLangExt lang = g_memberDef->getLanguage();
     if (!al.empty())
     {
-<<<<<<< HEAD
-      ArgumentListIterator ali(*al);
-      const Argument *a;
       int notArgCnt=0;
-      for (ali.toFirst();(a=ali.current());++ali)
-=======
-      bool found=FALSE;
       for (const Argument &a: al)
->>>>>>> 0f01005b
       {
         int count = 0;
         QCString argName = g_memberDef->isDefine() ? a.type : a.name;
@@ -552,16 +545,11 @@
         QCString errMsg=
             "The following parameter";
         errMsg+= (notArgCnt>1 ? "s" : "");
-	errMsg+=" of "+
+        errMsg+=" of "+
             QCString(g_memberDef->qualifiedName()) + 
             QCString(argListToString(al)) +
-<<<<<<< HEAD
             (notArgCnt>1 ? " are" : " is") + " not documented:\n";
-        for (ali.toFirst();(a=ali.current());++ali)
-=======
-            " are not documented:\n";
         for (const Argument &a : al)
->>>>>>> 0f01005b
         {
           QCString argName = g_memberDef->isDefine() ? a.type : a.name;
           if (lang==SrcLangExt_Fortran) argName = argName.lower();
