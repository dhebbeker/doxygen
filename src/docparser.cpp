/******************************************************************************
 *
 * 
 *
 *
 * Copyright (C) 1997-2015 by Dimitri van Heesch.
 *
 * Permission to use, copy, modify, and distribute this software and its
 * documentation under the terms of the GNU General Public License is hereby 
 * granted. No representations are made about the suitability of this software 
 * for any purpose. It is provided "as is" without express or implied warranty.
 * See the GNU General Public License for more details.
 *
 * Documents produced by Doxygen are derivative works derived from the
 * input used in their production; they are not affected by this license.
 *
 */

#include <stdio.h>
#include <stdlib.h>

#include <qfile.h>
#include <qfileinfo.h>
#include <qcstring.h>
#include <qstack.h>
#include <qdict.h>
#include <qregexp.h>
#include <ctype.h>
#include <qcstringlist.h>

#include "doxygen.h"
#include "debug.h"
#include "util.h"
#include "pagedef.h"
#include "docparser.h"
#include "doctokenizer.h"
#include "cmdmapper.h"
#include "printdocvisitor.h"
#include "message.h"
#include "section.h"
#include "searchindex.h"
#include "language.h"
#include "portable.h"
#include "cite.h"
#include "arguments.h"
#include "vhdldocgen.h"
#include "groupdef.h"
#include "classlist.h"
#include "filedef.h"
#include "memberdef.h"
#include "namespacedef.h"
#include "reflist.h"
#include "formula.h"
#include "config.h"
#include "growbuf.h"
#include "markdown.h"
#include "htmlentity.h"
#include "emoji.h"

#define TK_COMMAND_CHAR(token) ((token)==TK_COMMAND_AT ? '@' : '\\')

// debug off
#define DBG(x) do {} while(0)

// debug to stdout
//#define DBG(x) printf x

// debug to stderr
//#define myprintf(x...) fprintf(stderr,x)
//#define DBG(x) myprintf x

#define INTERNAL_ASSERT(x) do {} while(0)
//#define INTERNAL_ASSERT(x) if (!(x)) DBG(("INTERNAL_ASSERT(%s) failed retval=0x%x: file=%s line=%d\n",#x,retval,__FILE__,__LINE__)); 

//---------------------------------------------------------------------------

static const char *sectionLevelToName[] = 
{
  "page",
  "section",
  "subsection",
  "subsubsection",
  "paragraph",
  "subparagraph"
};

//---------------------------------------------------------------------------

// Parser state: global variables during a call to validatingParseDoc
static const Definition *     g_scope;
static QCString               g_context;
static bool                   g_inSeeBlock;
static bool                   g_xmlComment;
static bool                   g_insideHtmlLink;
static QStack<DocNode>        g_nodeStack;
static QStack<DocStyleChange> g_styleStack;
static QStack<DocStyleChange> g_initialStyleStack;
static QList<Definition>      g_copyStack;
static QCString               g_fileName;
static QCString               g_relPath;

static bool                   g_hasParamCommand;
static bool                   g_hasReturnCommand;
static QDict<void>            g_retvalsFound;
static QDict<void>            g_paramsFound;
static const MemberDef *      g_memberDef;
static bool                   g_isExample;
static QCString               g_exampleName;
static SectionDict *          g_sectionDict;
static QCString               g_searchUrl;

static QCString               g_includeFileName;
static QCString               g_includeFileText;
static uint                   g_includeFileOffset;
static uint                   g_includeFileLength;
static uint                   g_includeFileLine;
static bool                   g_includeFileShowLineNo;


/** Parser's context to store all global variables. 
 */
struct DocParserContext
{
  const Definition *scope;
  QCString context;
  bool inSeeBlock;
  bool xmlComment;
  bool insideHtmlLink;
  QStack<DocNode> nodeStack;
  QStack<DocStyleChange> styleStack;
  QStack<DocStyleChange> initialStyleStack;
  QList<Definition> copyStack;
  QCString fileName;
  int lineNo;
  QCString relPath;

  bool         hasParamCommand;
  bool         hasReturnCommand;
<<<<<<< HEAD
  const MemberDef *  memberDef;
=======
  QDict<void>  retvalsFound;
  MemberDef *  memberDef;
>>>>>>> e6fb6ea2
  QDict<void>  paramsFound;
  bool         isExample;
  QCString     exampleName;
  SectionDict *sectionDict;
  QCString     searchUrl;

  QCString  includeFileText;
  uint     includeFileOffset;
  uint     includeFileLength;
  uint     includeFileLine;
  bool     includeFileLineNo;

  TokenInfo *token;
};

static QStack<DocParserContext> g_parserStack;

//---------------------------------------------------------------------------
static void handleImg(DocNode *parent,QList<DocNode> &children,const HtmlAttribList &tagHtmlAttribs);

//---------------------------------------------------------------------------
static void docParserPushContext(bool saveParamInfo=TRUE)
{
  //QCString indent;
  //indent.fill(' ',g_parserStack.count()*2+2);
  //printf("%sdocParserPushContext() count=%d\n",indent.data(),g_nodeStack.count());

  doctokenizerYYpushContext();
  DocParserContext *ctx   = new DocParserContext;
  ctx->scope              = g_scope;
  ctx->context            = g_context;
  ctx->inSeeBlock         = g_inSeeBlock;
  ctx->xmlComment         = g_xmlComment;
  ctx->insideHtmlLink     = g_insideHtmlLink;
  ctx->nodeStack          = g_nodeStack;
  ctx->styleStack         = g_styleStack;
  ctx->initialStyleStack  = g_initialStyleStack;
  ctx->copyStack          = g_copyStack;
  ctx->fileName           = g_fileName;
  ctx->lineNo             = doctokenizerYYlineno;
  ctx->relPath            = g_relPath;

  if (saveParamInfo)
  {
    ctx->hasParamCommand    = g_hasParamCommand;
    ctx->hasReturnCommand   = g_hasReturnCommand;
    ctx->paramsFound        = g_paramsFound;
    ctx->retvalsFound       = g_retvalsFound;
  }

  ctx->memberDef          = g_memberDef;
  ctx->isExample          = g_isExample;
  ctx->exampleName        = g_exampleName;
  ctx->sectionDict        = g_sectionDict;
  ctx->searchUrl          = g_searchUrl;

  ctx->includeFileText    = g_includeFileText;
  ctx->includeFileOffset  = g_includeFileOffset;
  ctx->includeFileLength  = g_includeFileLength;
  ctx->includeFileLine    = g_includeFileLine;
  ctx->includeFileLineNo  = g_includeFileShowLineNo;
  
  ctx->token              = g_token;
  g_token = new TokenInfo;

  g_parserStack.push(ctx);
}

static void docParserPopContext(bool keepParamInfo=FALSE)
{
  DocParserContext *ctx = g_parserStack.pop();
  g_scope               = ctx->scope;
  g_context             = ctx->context;
  g_inSeeBlock          = ctx->inSeeBlock;
  g_xmlComment          = ctx->xmlComment;
  g_insideHtmlLink      = ctx->insideHtmlLink;
  g_nodeStack           = ctx->nodeStack;
  g_styleStack          = ctx->styleStack;
  g_initialStyleStack   = ctx->initialStyleStack;
  g_copyStack           = ctx->copyStack;
  g_fileName            = ctx->fileName;
  doctokenizerYYlineno  = ctx->lineNo;
  g_relPath             = ctx->relPath;

  if (!keepParamInfo)
  {
    g_hasParamCommand     = ctx->hasParamCommand;
    g_hasReturnCommand    = ctx->hasReturnCommand;
    g_retvalsFound        = ctx->retvalsFound;
    g_paramsFound         = ctx->paramsFound;
  }
  g_memberDef           = ctx->memberDef;
  g_isExample           = ctx->isExample;
  g_exampleName         = ctx->exampleName;
  g_sectionDict         = ctx->sectionDict;
  g_searchUrl           = ctx->searchUrl;

  g_includeFileText     = ctx->includeFileText;
  g_includeFileOffset   = ctx->includeFileOffset;
  g_includeFileLength   = ctx->includeFileLength;
  g_includeFileLine     = ctx->includeFileLine;
  g_includeFileShowLineNo   = ctx->includeFileLineNo;

  delete g_token;
  g_token               = ctx->token;

  delete ctx;
  doctokenizerYYpopContext();

  //QCString indent;
  //indent.fill(' ',g_parserStack.count()*2+2);
  //printf("%sdocParserPopContext() count=%d\n",indent.data(),g_nodeStack.count());
}

//---------------------------------------------------------------------------

// replaces { with < and } with > and also
// replaces &gt; with < and &gt; with > within string s
static void unescapeCRef(QCString &s)
{
  QCString tmp(s);
  char *p = tmp.rawData();
  if (p)
  {
    char c;
    while ((c=*p))
    {
      if (c=='{') c='<'; else if (c=='}') c='>';
      *p++=c;
    }
  }

  tmp=substitute(tmp,"&lt;","<");
  tmp=substitute(tmp,"&gt;",">");
  s = tmp;
}

//---------------------------------------------------------------------------

/*! search for an image in the imageNameDict and if found
 * copies the image to the output directory (which depends on the \a type
 * parameter).
 */
static QCString findAndCopyImage(const char *fileName,DocImage::Type type, bool dowarn = true)
{
  QCString result;
  bool ambig;
  FileDef *fd;
  //printf("Search for %s\n",fileName);
  if ((fd=findFileDef(Doxygen::imageNameDict,fileName,ambig)))
  {
    QCString inputFile = fd->absFilePath();
    QFile inImage(inputFile);
    if (inImage.open(IO_ReadOnly))
    {
      result = fileName;
      int i;
      if ((i=result.findRev('/'))!=-1 || (i=result.findRev('\\'))!=-1)
      {
	result = result.right(result.length()-i-1);
      }
      //printf("fileName=%s result=%s\n",fileName,result.data());
      QCString outputDir;
      switch(type)
      {
        case DocImage::Html:
	  if (!Config_getBool(GENERATE_HTML)) return result;
	  outputDir = Config_getString(HTML_OUTPUT);
	  break;
        case DocImage::Latex:
	  if (!Config_getBool(GENERATE_LATEX)) return result;
	  outputDir = Config_getString(LATEX_OUTPUT);
	  break;
        case DocImage::DocBook:
	  if (!Config_getBool(GENERATE_DOCBOOK)) return result;
	  outputDir = Config_getString(DOCBOOK_OUTPUT);
	  break;
        case DocImage::Rtf:
	  if (!Config_getBool(GENERATE_RTF)) return result;
	  outputDir = Config_getString(RTF_OUTPUT);
	  break;
      }
      QCString outputFile = outputDir+"/"+result;
      QFileInfo outfi(outputFile);
      if (outfi.isSymLink())
      {
        QFile::remove(outputFile);
        warn_doc_error(g_fileName,doctokenizerYYlineno,
            "destination of image %s is a symlink, replacing with image",
            qPrint(outputFile));
      }
      if (outputFile!=inputFile) // prevent copying to ourself
      {
        QFile outImage(outputFile.data());
        if (outImage.open(IO_WriteOnly)) // copy the image
        {
          char *buffer = new char[inImage.size()];
          inImage.readBlock(buffer,inImage.size());
          outImage.writeBlock(buffer,inImage.size());
          outImage.flush();
          delete[] buffer;
          if (type==DocImage::Html) Doxygen::indexList->addImageFile(result);
        }
        else
        {
          warn_doc_error(g_fileName,doctokenizerYYlineno,
              "could not write output image %s",qPrint(outputFile));
        }
      }
      //else
      //{
      //  warn(g_fileName,doctokenizerYYlineno,
      //       "Prevented to copy file %s onto itself!\n",qPrint(inputFile));
      //}
    }
    else
    {
      warn_doc_error(g_fileName,doctokenizerYYlineno,
	  "could not open image %s",qPrint(fileName));
    }

    if (type==DocImage::Latex && Config_getBool(USE_PDFLATEX) && 
	fd->name().right(4)==".eps"
       )
    { // we have an .eps image in pdflatex mode => convert it to a pdf.
      QCString outputDir = Config_getString(LATEX_OUTPUT);
      QCString baseName  = fd->name().left(fd->name().length()-4);
      QCString epstopdfArgs(4096);
      epstopdfArgs.sprintf("\"%s/%s.eps\" --outfile=\"%s/%s.pdf\"",
                           outputDir.data(), baseName.data(),
			   outputDir.data(), baseName.data());
      portable_sysTimerStart();
      if (portable_system("epstopdf",epstopdfArgs)!=0)
      {
	err("Problems running epstopdf. Check your TeX installation!\n");
      }
      portable_sysTimerStop();
      return baseName;
    }
  }
  else if (ambig && dowarn)
  {
    QCString text;
    text.sprintf("image file name %s is ambiguous.\n",qPrint(fileName));
    text+="Possible candidates:\n";
    text+=showFileDefMatches(Doxygen::imageNameDict,fileName);
    warn_doc_error(g_fileName,doctokenizerYYlineno,text);
  }
  else
  {
    result=fileName;
    if (result.left(5)!="http:" && result.left(6)!="https:" && dowarn)
    {
      warn_doc_error(g_fileName,doctokenizerYYlineno,
           "image file %s is not found in IMAGE_PATH: "  
	   "assuming external image.",qPrint(fileName)
          );
    }
  }
  return result;
}

/*! Collects the parameters found with \@param command
 *  in a global list g_paramsFound. If
 *  the parameter is not an actual parameter of the current
 *  member g_memberDef, then a warning is raised (unless warnings
 *  are disabled altogether).
 */
static void checkArgumentName(const QCString &name)
{                
  if (!Config_getBool(WARN_IF_DOC_ERROR)) return;
  if (g_memberDef==0) return; // not a member
  const ArgumentList *al=g_memberDef->isDocsForDefinition() ?
	                 g_memberDef->argumentList() :
                         g_memberDef->declArgumentList();
  SrcLangExt lang = g_memberDef->getLanguage();
  //printf("isDocsForDefinition()=%d\n",g_memberDef->isDocsForDefinition());
  if (al==0) return; // no argument list

  static QRegExp re("$?[a-zA-Z0-9_\\x80-\\xFF]+\\.*");
  int p=0,i=0,l;
  while ((i=re.match(name,p,&l))!=-1) // to handle @param x,y
  {
    QCString aName=name.mid(i,l);
    if (lang==SrcLangExt_Fortran) aName=aName.lower();
    //printf("aName=`%s'\n",aName.data());
    ArgumentListIterator ali(*al);
    const Argument *a;
    bool found=FALSE;
    for (ali.toFirst();(a=ali.current());++ali)
    {
      QCString argName = g_memberDef->isDefine() ? a->type : a->name;
      if (lang==SrcLangExt_Fortran) argName=argName.lower();
      argName=argName.stripWhiteSpace();
      //printf("argName=`%s' aName=%s\n",argName.data(),aName.data());
      if (argName.right(3)=="...") argName=argName.left(argName.length()-3);
      if (aName==argName)
      {
	g_paramsFound.insert(aName,(void *)(0x8));
	found=TRUE;
	break;
      }
    }
    if (!found)
    {
      //printf("member type=%d\n",g_memberDef->memberType());
      QCString scope=g_memberDef->getScopeString();
      if (!scope.isEmpty()) scope+="::"; else scope="";
      QCString inheritedFrom = "";
      QCString docFile = g_memberDef->docFile();
      int docLine = g_memberDef->docLine();
      MemberDef *inheritedMd = g_memberDef->inheritsDocsFrom();
      if (inheritedMd) // documentation was inherited
      {
        inheritedFrom.sprintf(" inherited from member %s at line "
            "%d in file %s",qPrint(inheritedMd->name()),
            inheritedMd->docLine(),qPrint(inheritedMd->docFile()));
        docFile = g_memberDef->getDefFileName();
        docLine = g_memberDef->getDefLine();
        
      }
      QCString alStr = argListToString(al);
      warn_doc_error(docFile,docLine,
	  "argument '%s' of command @param "
	  "is not found in the argument list of %s%s%s%s",
	  qPrint(aName), qPrint(scope), qPrint(g_memberDef->name()),
	  qPrint(alStr), qPrint(inheritedFrom));
    }
    p=i+l;
  }
}
/*! Collects the return values found with \@retval command
 *  in a global list g_retvalsFound.
 */
static void checkRetvalName(const QCString &name)
{
  if (!Config_getBool(WARN_IF_DOC_ERROR)) return;
  if (g_memberDef==0) return; // not a member
  g_retvalsFound.insert(name,(void *)(0x8));
}

/*! Checks if the parameters that have been specified using \@param are
 *  indeed all parameters and that a parameter does not have multiple
 *  \@param blocks.
 *  Must be called after checkArgumentName() has been called for each
 *  argument.
 */
static void checkUnOrMultipleDocumentedParams()
{
  if (g_memberDef && g_hasParamCommand && Config_getBool(WARN_IF_DOC_ERROR))
  {
    const ArgumentList *al=g_memberDef->isDocsForDefinition() ? 
      g_memberDef->argumentList() :
      g_memberDef->declArgumentList();
    SrcLangExt lang = g_memberDef->getLanguage();
    if (al!=0)
    {
      ArgumentListIterator ali(*al);
      const Argument *a;
      bool found=FALSE;
      for (ali.toFirst();(a=ali.current());++ali)
      {
        int count = 0;
        QCString argName = g_memberDef->isDefine() ? a->type : a->name;
        if (lang==SrcLangExt_Fortran) argName = argName.lower();
        argName=argName.stripWhiteSpace();
        QCString aName = argName;
        if (argName.right(3)=="...") argName=argName.left(argName.length()-3);
        if (lang==SrcLangExt_Python && (argName=="self" || argName=="cls"))
        { 
          // allow undocumented self / cls parameter for Python
        }
        else if (!argName.isEmpty() && g_paramsFound.find(argName)==0 && a->docs.isEmpty()) 
        {
          found = TRUE;
        }
        else
        {
          QDictIterator<void> it1(g_paramsFound);
          void *item1;
          for (;(item1=it1.current());++it1)
          {
            if (argName == it1.currentKey()) count++;
          }
        }
        if (count > 1)
        {
          warn_doc_error(g_memberDef->getDefFileName(),
                         g_memberDef->getDefLine(),
                         "argument '" + aName +
                         "' from the argument list of " +
                         QCString(g_memberDef->qualifiedName()) +
                         " has multiple @param documentation sections");
        }
      }
      if (found)
      {
        bool first=TRUE;
        QCString errMsg=
            "The following parameters of "+
            QCString(g_memberDef->qualifiedName()) + 
            QCString(argListToString(al)) +
            " are not documented:\n";
        for (ali.toFirst();(a=ali.current());++ali)
        {
          QCString argName = g_memberDef->isDefine() ? a->type : a->name;
          if (lang==SrcLangExt_Fortran) argName = argName.lower();
          argName=argName.stripWhiteSpace();
          if (lang==SrcLangExt_Python && (argName=="self" || argName=="cls"))
          { 
            // allow undocumented self / cls parameter for Python
          }
          else if (!argName.isEmpty() && g_paramsFound.find(argName)==0) 
          {
            if (!first)
            {
              errMsg+="\n";
            }
            else
            {
              first=FALSE;
            }
            errMsg+="  parameter '"+argName+"'";
          }
        }
        warn_doc_error(g_memberDef->getDefFileName(),
                       g_memberDef->getDefLine(),
                       substitute(errMsg,"%","%%"));
      }
    }
  }
}
/*! Checks if the retvals that have been specified using \@retval are
 *  not multiple defined.
 */
static void checkMultipleDocumentedRetvals()
{
  if (g_memberDef && Config_getBool(WARN_IF_DOC_ERROR))
  {
    QDictIterator<void> it0(g_retvalsFound);
    QDictIterator<void> it1(g_retvalsFound);
    for (;it0.current();++it0)
    {
      bool found = false;
      QCString rVal0 = it0.currentKey();
      for (it1.toFirst();it1.currentKey()!=it0.currentKey();++it1)
      {
        if (rVal0 == it1.currentKey())
        {
          found = true;
          break;
        }
      }
      if (!found)
      {
        int count = 0;
        for (it1=it0;it1.current();++it1)
        {
          if (rVal0 == it1.currentKey()) count++;
        }
        if (count > 1)
        {
          warn_doc_error(g_memberDef->getDefFileName(),
                         g_memberDef->getDefLine(),
                         "return value '" + rVal0 + "' of " +
                         QCString(g_memberDef->qualifiedName()) +
                         " has multiple documentation sections");
        }
      }
    }
  }
}

//---------------------------------------------------------------------------

/*! Strips known html and tex extensions from \a text. */
static QCString stripKnownExtensions(const char *text)
{
  QCString result=text;
  if (result.right(4)==".tex")
  {
    result=result.left(result.length()-4);
  }
  else if (result.right(Doxygen::htmlFileExtension.length())==
         QCString(Doxygen::htmlFileExtension)) 
  {
    result=result.left(result.length()-Doxygen::htmlFileExtension.length());
  }
  return result;
}


//---------------------------------------------------------------------------

/*! Returns TRUE iff node n is a child of a preformatted node */
static bool insidePRE(DocNode *n)
{
  while (n)
  {
    if (n->isPreformatted()) return TRUE;
    n=n->parent();
  }
  return FALSE;
}

//---------------------------------------------------------------------------

/*! Returns TRUE iff node n is a child of a html list item node */
static bool insideLI(DocNode *n)
{
  while (n)
  {
    if (n->kind()==DocNode::Kind_HtmlListItem) return TRUE;
    n=n->parent();
  }
  return FALSE;
}

//---------------------------------------------------------------------------

/*! Returns TRUE iff node n is a child of a unordered html list node */
static bool insideUL(DocNode *n)
{
  while (n)
  {
    if (n->kind()==DocNode::Kind_HtmlList && 
        ((DocHtmlList *)n)->type()==DocHtmlList::Unordered) return TRUE;
    n=n->parent();
  }
  return FALSE;
}

//---------------------------------------------------------------------------

/*! Returns TRUE iff node n is a child of a ordered html list node */
static bool insideOL(DocNode *n)
{
  while (n)
  {
    if (n->kind()==DocNode::Kind_HtmlList && 
        ((DocHtmlList *)n)->type()==DocHtmlList::Ordered) return TRUE;
    n=n->parent();
  }
  return FALSE;
}

//---------------------------------------------------------------------------

static bool insideTable(DocNode *n)
{
  while (n)
  {
    if (n->kind()==DocNode::Kind_HtmlTable) return TRUE;
    n=n->parent();
  }
  return FALSE;
}

//---------------------------------------------------------------------------

/*! Looks for a documentation block with name commandName in the current
 *  context (g_context). The resulting documentation string is
 *  put in pDoc, the definition in which the documentation was found is
 *  put in pDef.
 *  @retval TRUE if name was found.
 *  @retval FALSE if name was not found.
 */
static bool findDocsForMemberOrCompound(const char *commandName,
                                 QCString *pDoc,
                                 QCString *pBrief,
                                 const Definition **pDef)
{
  //printf("findDocsForMemberOrCompound(%s)\n",commandName);
  *pDoc="";
  *pBrief="";
  *pDef=0;
  QCString cmdArg=substitute(commandName,"#","::");
  int l=cmdArg.length();
  if (l==0) return FALSE;

  int funcStart=cmdArg.find('(');
  if (funcStart==-1) 
  {
    funcStart=l;
  }
  else
  {
    // Check for the case of operator() and the like.
    // beware of scenarios like operator()((foo)bar)
    int secondParen = cmdArg.find('(', funcStart+1);
    int leftParen   = cmdArg.find(')', funcStart+1);
    if (leftParen!=-1 && secondParen!=-1) 
    {
      if (leftParen<secondParen) 
      {
        funcStart=secondParen;
      }
    }
  }

  QCString name=removeRedundantWhiteSpace(cmdArg.left(funcStart));
  QCString args=cmdArg.right(l-funcStart);

  // try if the link is to a member
  const MemberDef    *md=0;
  const ClassDef     *cd=0;
  const FileDef      *fd=0;
  const NamespaceDef *nd=0;
  const GroupDef     *gd=0;
  const PageDef      *pd=0;
  bool found = getDefs(
      g_context.find('.')==-1?g_context.data():"", // `find('.') is a hack to detect files
      name,
      args.isEmpty()?0:args.data(),
      md,cd,fd,nd,gd,FALSE,0,TRUE);
  //printf("found=%d context=%s name=%s\n",found,g_context.data(),name.data());
  if (found && md)
  {
    *pDoc=md->documentation();
    *pBrief=md->briefDescription();
    *pDef=md;
    return TRUE;
  }


  int scopeOffset=g_context.length();
  do // for each scope
  {
    QCString fullName=cmdArg;
    if (scopeOffset>0)
    {
      fullName.prepend(g_context.left(scopeOffset)+"::");
    }
    //printf("Trying fullName=`%s'\n",fullName.data());

    // try class, namespace, group, page, file reference
    cd = Doxygen::classSDict->find(fullName);
    if (cd) // class 
    {
      *pDoc=cd->documentation();
      *pBrief=cd->briefDescription();
      *pDef=cd;
      return TRUE;
    }
    nd = Doxygen::namespaceSDict->find(fullName);
    if (nd) // namespace
    {
      *pDoc=nd->documentation();
      *pBrief=nd->briefDescription();
      *pDef=nd;
      return TRUE;
    }
    gd = Doxygen::groupSDict->find(cmdArg);
    if (gd) // group
    {
      *pDoc=gd->documentation();
      *pBrief=gd->briefDescription();
      *pDef=gd;
      return TRUE;
    }
    pd = Doxygen::pageSDict->find(cmdArg);
    if (pd) // page
    {
      *pDoc=pd->documentation();
      *pBrief=pd->briefDescription();
      *pDef=pd;
      return TRUE;
    }
    bool ambig;
    fd = findFileDef(Doxygen::inputNameDict,cmdArg,ambig);
    if (fd && !ambig) // file
    {
      *pDoc=fd->documentation();
      *pBrief=fd->briefDescription();
      *pDef=fd;
      return TRUE;
    }

    if (scopeOffset==0)
    {
      scopeOffset=-1;
    }
    else
    {
      scopeOffset = g_context.findRev("::",scopeOffset-1);
      if (scopeOffset==-1) scopeOffset=0;
    }
  } while (scopeOffset>=0);

  
  return FALSE;
}
//---------------------------------------------------------------------------
inline void errorHandleDefaultToken(DocNode *parent,int tok,
                               QList<DocNode> &children,const char *txt)
{
  switch (tok)
  {
    case TK_COMMAND_AT:
        // fall through
    case TK_COMMAND_BS:
      children.append(new DocWord(parent,TK_COMMAND_CHAR(tok) + g_token->name));
      warn_doc_error(g_fileName,doctokenizerYYlineno,"Illegal command %s as part of a %s",
       qPrint(TK_COMMAND_CHAR(tok) + g_token->name), txt);
      break;
    case TK_SYMBOL:
      warn_doc_error(g_fileName,doctokenizerYYlineno,"Unsupported symbol %s found found as part of a %s",
           qPrint(g_token->name), txt);
      break;
    default:
      children.append(new DocWord(parent,g_token->name));
      warn_doc_error(g_fileName,doctokenizerYYlineno,"Unexpected token %s found as part of a %s",
        tokToString(tok), txt);
      break;
  }
}

//---------------------------------------------------------------------------
// forward declaration
static bool defaultHandleToken(DocNode *parent,int tok, 
                               QList<DocNode> &children,bool
                               handleWord=TRUE);

static int handleStyleArgument(DocNode *parent,QList<DocNode> &children,
                               const QCString &cmdName)
{
  DBG(("handleStyleArgument(%s)\n",qPrint(cmdName)));
  QCString saveCmdName = cmdName;
  int tok=doctokenizerYYlex();
  if (tok!=TK_WHITESPACE)
  {
    warn_doc_error(g_fileName,doctokenizerYYlineno,"expected whitespace after \\%s command",
	qPrint(saveCmdName));
    return tok;
  }
  while ((tok=doctokenizerYYlex()) && 
          tok!=TK_WHITESPACE && 
          tok!=TK_NEWPARA &&
          tok!=TK_LISTITEM && 
          tok!=TK_ENDLIST
        )
  {
    static QRegExp specialChar("[.,|()\\[\\]:;\\?]");
    if (tok==TK_WORD && g_token->name.length()==1 && 
        g_token->name.find(specialChar)!=-1)
    {
      // special character that ends the markup command
      return tok;
    }
    if (!defaultHandleToken(parent,tok,children))
    {
      switch (tok)
      {
        case TK_HTMLTAG:
          if (insideLI(parent) && Mappers::htmlTagMapper->map(g_token->name) && g_token->endTag)
          { // ignore </li> as the end of a style command
            continue; 
          }
          return tok;
          break;
        default:
	  errorHandleDefaultToken(parent,tok,children,"\\" + saveCmdName + " command");
          break;
      }
      break;
    }
  }
  DBG(("handleStyleArgument(%s) end tok=%x\n",qPrint(saveCmdName),tok));
  return (tok==TK_NEWPARA || tok==TK_LISTITEM || tok==TK_ENDLIST
         ) ? tok : RetVal_OK; 
}

/*! Called when a style change starts. For instance a \<b\> command is
 *  encountered.
 */
static void handleStyleEnter(DocNode *parent,QList<DocNode> &children,
          DocStyleChange::Style s,const HtmlAttribList *attribs)
{
  DBG(("HandleStyleEnter\n"));
  DocStyleChange *sc= new DocStyleChange(parent,g_nodeStack.count(),s,TRUE,attribs);
  children.append(sc);
  g_styleStack.push(sc);
}

/*! Called when a style change ends. For instance a \</b\> command is
 *  encountered.
 */
static void handleStyleLeave(DocNode *parent,QList<DocNode> &children,
         DocStyleChange::Style s,const char *tagName)
{
  DBG(("HandleStyleLeave\n"));
  if (g_styleStack.isEmpty() ||                           // no style change
      g_styleStack.top()->style()!=s ||                   // wrong style change
      g_styleStack.top()->position()!=g_nodeStack.count() // wrong position
     )
  {
    if (g_styleStack.isEmpty())
    {
      warn_doc_error(g_fileName,doctokenizerYYlineno,"found </%s> tag without matching <%s>",
          qPrint(tagName),qPrint(tagName));
    }
    else if (g_styleStack.top()->style()!=s)
    {
      warn_doc_error(g_fileName,doctokenizerYYlineno,"found </%s> tag while expecting </%s>",
          qPrint(tagName),qPrint(g_styleStack.top()->styleString()));
    }
    else
    {
      warn_doc_error(g_fileName,doctokenizerYYlineno,"found </%s> at different nesting level (%d) than expected (%d)",
          qPrint(tagName),g_nodeStack.count(),g_styleStack.top()->position());
    }
  }
  else // end the section
  {
    DocStyleChange *sc= new DocStyleChange(parent,g_nodeStack.count(),s,FALSE);
    children.append(sc);
    g_styleStack.pop();
  }
}

/*! Called at the end of a paragraph to close all open style changes
 *  (e.g. a <b> without a </b>). The closed styles are pushed onto a stack
 *  and entered again at the start of a new paragraph.
 */
static void handlePendingStyleCommands(DocNode *parent,QList<DocNode> &children)
{
  if (!g_styleStack.isEmpty())
  {
    DocStyleChange *sc = g_styleStack.top();
    while (sc && sc->position()>=g_nodeStack.count()) 
    { // there are unclosed style modifiers in the paragraph
      children.append(new DocStyleChange(parent,g_nodeStack.count(),sc->style(),FALSE));
      g_initialStyleStack.push(sc);
      g_styleStack.pop();
      sc = g_styleStack.top();
    }
  }
}

static void handleInitialStyleCommands(DocPara *parent,QList<DocNode> &children)
{
  DocStyleChange *sc;
  while ((sc=g_initialStyleStack.pop()))
  {
    handleStyleEnter(parent,children,sc->style(),&sc->attribs());
  }
}

static int handleAHref(DocNode *parent,QList<DocNode> &children,const HtmlAttribList &tagHtmlAttribs)
{
  HtmlAttribListIterator li(tagHtmlAttribs);
  HtmlAttrib *opt;
  int index=0;
  int retval = RetVal_OK;
  for (li.toFirst();(opt=li.current());++li,++index)
  {
    if (opt->name=="name") // <a name=label> tag
    {
      if (!opt->value.isEmpty())
      {
        // copy attributes
        HtmlAttribList attrList = tagHtmlAttribs;
        // and remove the href attribute
        bool result = attrList.remove(index);
        ASSERT(result);
        DocAnchor *anc = new DocAnchor(parent,opt->value,TRUE);
        children.append(anc);
        break; // stop looking for other tag attribs
      }
      else
      {
        warn_doc_error(g_fileName,doctokenizerYYlineno,"found <a> tag with name option but without value!");
      }
    }
    else if (opt->name=="href") // <a href=url>..</a> tag
    {
      // copy attributes
      HtmlAttribList attrList = tagHtmlAttribs;
      // and remove the href attribute
      bool result = attrList.remove(index);
      ASSERT(result);
      DocHRef *href = new DocHRef(parent,attrList,opt->value,g_relPath);
      children.append(href);
      g_insideHtmlLink=TRUE;
      retval = href->parse();
      g_insideHtmlLink=FALSE;
      break;
    }
    else // unsupported option for tag a
    {
    }
  }
  return retval;
}

const char *DocStyleChange::styleString() const
{
  switch (m_style)
  {
    case DocStyleChange::Bold:         return "b";
    case DocStyleChange::Italic:       return "em";
    case DocStyleChange::Code:         return "code";
    case DocStyleChange::Center:       return "center";
    case DocStyleChange::Small:        return "small";
    case DocStyleChange::Subscript:    return "subscript";
    case DocStyleChange::Superscript:  return "superscript";
    case DocStyleChange::Preformatted: return "pre";
    case DocStyleChange::Div:          return "div";
    case DocStyleChange::Span:         return "span";
    case DocStyleChange::Strike:       return "strike";
    case DocStyleChange::Underline:    return "u";
  }
  return "<invalid>";
}

static void handleUnclosedStyleCommands()
{
  if (!g_initialStyleStack.isEmpty())
  {
    DocStyleChange *sc = g_initialStyleStack.top();
    g_initialStyleStack.pop();
    handleUnclosedStyleCommands();
    warn_doc_error(g_fileName,doctokenizerYYlineno,
             "end of comment block while expecting "
             "command </%s>",qPrint(sc->styleString()));
  }
}

static void handleLinkedWord(DocNode *parent,QList<DocNode> &children,bool ignoreAutoLinkFlag=FALSE)
{
  QCString name = linkToText(SrcLangExt_Unknown,g_token->name,TRUE);
  static bool autolinkSupport = Config_getBool(AUTOLINK_SUPPORT);
  if (!autolinkSupport && !ignoreAutoLinkFlag) // no autolinking -> add as normal word
  {
    children.append(new DocWord(parent,name));
    return;
  }

  // ------- try to turn the word 'name' into a link

  const Definition *compound=0;
  const MemberDef  *member=0;
  int len = g_token->name.length();
  ClassDef *cd=0;
  bool ambig;
  FileDef *fd = findFileDef(Doxygen::inputNameDict,g_fileName,ambig);
  //printf("handleLinkedWord(%s) g_context=%s\n",g_token->name.data(),g_context.data());
  if (!g_insideHtmlLink && 
      (resolveRef(g_context,g_token->name,g_inSeeBlock,&compound,&member,TRUE,fd,TRUE)
       || (!g_context.isEmpty() &&  // also try with global scope
           resolveRef("",g_token->name,g_inSeeBlock,&compound,&member,FALSE,0,TRUE))
      )
     )
  {
    //printf("resolveRef %s = %p (linkable?=%d)\n",qPrint(g_token->name),member,member ? member->isLinkable() : FALSE);
    if (member && member->isLinkable()) // member link
    {
      if (member->isObjCMethod()) 
      {
        bool localLink = g_memberDef ? member->getClassDef()==g_memberDef->getClassDef() : FALSE;
        name = member->objCMethodName(localLink,g_inSeeBlock);
      }
      children.append(new 
          DocLinkedWord(parent,name,
            member->getReference(),
            member->getOutputFileBase(),
            member->anchor(),
            member->briefDescriptionAsTooltip()
                       )
                     );
    }
    else if (compound->isLinkable()) // compound link
    {
      QCString anchor = compound->anchor();
      if (compound->definitionType()==Definition::TypeFile)
      {
        name=g_token->name;
      }
      else if (compound->definitionType()==Definition::TypeGroup)
      {
        name=(dynamic_cast<const GroupDef*>(compound))->groupTitle();
      }
      children.append(new 
          DocLinkedWord(parent,name,
                        compound->getReference(),
                        compound->getOutputFileBase(),
                        anchor,
                        compound->briefDescriptionAsTooltip()
                       )
                     );
    }
    else if (compound->definitionType()==Definition::TypeFile &&
             (dynamic_cast<const FileDef*>(compound))->generateSourceFile()
            ) // undocumented file that has source code we can link to
    {
      children.append(new 
          DocLinkedWord(parent,g_token->name,
                         compound->getReference(),
                         compound->getSourceFileBase(),
                         "",
                         compound->briefDescriptionAsTooltip()
                       )
                     );
    }
    else // not linkable
    {
      children.append(new DocWord(parent,name));
    }
  }
  else if (!g_insideHtmlLink && len>1 && g_token->name.at(len-1)==':')
  {
    // special case, where matching Foo: fails to be an Obj-C reference, 
    // but Foo itself might be linkable.
    g_token->name=g_token->name.left(len-1);
    handleLinkedWord(parent,children,ignoreAutoLinkFlag);
    children.append(new DocWord(parent,":"));
  }
  else if (!g_insideHtmlLink && (cd=getClass(g_token->name+"-p")))
  {
    // special case 2, where the token name is not a class, but could
    // be a Obj-C protocol
    children.append(new 
        DocLinkedWord(parent,name,
          cd->getReference(),
          cd->getOutputFileBase(),
          cd->anchor(),
          cd->briefDescriptionAsTooltip()
          ));
  }
//  else if (!g_insideHtmlLink && (cd=getClass(g_token->name+"-g")))
//  {
//    // special case 3, where the token name is not a class, but could
//    // be a C# generic
//    children.append(new 
//        DocLinkedWord(parent,name,
//          cd->getReference(),
//          cd->getOutputFileBase(),
//          cd->anchor(),
//          cd->briefDescriptionAsTooltip()
//          ));
//  }
  else // normal non-linkable word
  {
    if (g_token->name.left(1)=="#" || g_token->name.left(2)=="::")
    {
      warn_doc_error(g_fileName,doctokenizerYYlineno,"explicit link request to '%s' could not be resolved",qPrint(name));
      children.append(new DocWord(parent,g_token->name));
    }
    else
    {
      children.append(new DocWord(parent,name));
    }
  }
}

static void handleParameterType(DocNode *parent,QList<DocNode> &children,const QCString &paramTypes)
{
  QCString name = g_token->name;
  int p=0,i;
  while ((i=paramTypes.find('|',p))!=-1)
  {
    g_token->name = paramTypes.mid(p,i-p);
    handleLinkedWord(parent,children);
    p=i+1;
  }
  g_token->name = paramTypes.mid(p);
  handleLinkedWord(parent,children);
  g_token->name = name;
}

static DocInternalRef *handleInternalRef(DocNode *parent)
{
  //printf("CMD_INTERNALREF\n");
  int tok=doctokenizerYYlex();
  QCString tokenName = g_token->name;
  if (tok!=TK_WHITESPACE)
  {
    warn_doc_error(g_fileName,doctokenizerYYlineno,"expected whitespace after \\%s command",
        qPrint(tokenName));
    return 0;
  }
  doctokenizerYYsetStateInternalRef();
  tok=doctokenizerYYlex(); // get the reference id
  if (tok!=TK_WORD && tok!=TK_LNKWORD)
  {
    warn_doc_error(g_fileName,doctokenizerYYlineno,"unexpected token %s as the argument of %s",
        tokToString(tok),qPrint(tokenName));
    return 0;
  }
  return new DocInternalRef(parent,g_token->name);
}

static DocAnchor *handleAnchor(DocNode *parent)
{
  int tok=doctokenizerYYlex();
  if (tok!=TK_WHITESPACE)
  {
    warn_doc_error(g_fileName,doctokenizerYYlineno,"expected whitespace after \\%s command",
        qPrint(g_token->name));
    return 0;
  }
  doctokenizerYYsetStateAnchor();
  tok=doctokenizerYYlex();
  if (tok==0)
  {
    warn_doc_error(g_fileName,doctokenizerYYlineno,"unexpected end of comment block while parsing the "
        "argument of command %s",qPrint(g_token->name));
    return 0;
  }
  else if (tok!=TK_WORD && tok!=TK_LNKWORD)
  {
    warn_doc_error(g_fileName,doctokenizerYYlineno,"unexpected token %s as the argument of %s",
        tokToString(tok),qPrint(g_token->name));
    return 0;
  }
  doctokenizerYYsetStatePara();
  return new DocAnchor(parent,g_token->name,FALSE);
}


/* Helper function that deals with the title, width, and height arguments of various commands.
 * @param[in] cmd        Command id for which to extract caption and size info.
 * @param[in] parent     Parent node, owner of the children list passed as
 *                       the third argument.
 * @param[in] children   The list of child nodes to which the node representing
 *                       the token can be added.
 * @param[out] width     the extracted width specifier
 * @param[out] height    the extracted height specifier
 */
static void defaultHandleTitleAndSize(const int cmd, DocNode *parent, QList<DocNode> &children, QCString &width,QCString &height)
{
  g_nodeStack.push(parent);

  // parse title
  doctokenizerYYsetStateTitle();
  int tok;
  while ((tok=doctokenizerYYlex()))
  {
    if (tok==TK_WORD && (g_token->name=="width=" || g_token->name=="height="))
    {
      // special case: no title, but we do have a size indicator
      break;
    }
    if (!defaultHandleToken(parent,tok,children))
    {
      errorHandleDefaultToken(parent,tok,children,Mappers::cmdMapper->find(cmd).data());
    }
  }
  // parse size attributes
  if (tok == 0)
  {
    tok=doctokenizerYYlex();
  }
  while (tok==TK_WHITESPACE || tok==TK_WORD) // there are values following the title
  {
    if(tok == TK_WORD)
    {
      if (g_token->name=="width=" || g_token->name=="height=")
      {
        doctokenizerYYsetStateTitleAttrValue();
        g_token->name = g_token->name.left(g_token->name.length()-1);
      }

      if (g_token->name=="width")
      {
        width = g_token->chars;
      }
      else if (g_token->name=="height")
      {
        height = g_token->chars;
      }
      else
      {
        warn_doc_error(g_fileName,doctokenizerYYlineno,"Unknown option '%s' after \\%s command, expected 'width' or 'height'",
                       qPrint(g_token->name), Mappers::cmdMapper->find(cmd).data());
        break;
      }
    }

    tok=doctokenizerYYlex();
  }
  doctokenizerYYsetStatePara();

  handlePendingStyleCommands(parent,children);
  DocNode *n=g_nodeStack.pop();
  ASSERT(n==parent);
}

/* Helper function that deals with the most common tokens allowed in
 * title like sections.
 * @param parent     Parent node, owner of the children list passed as
 *                   the third argument.
 * @param tok        The token to process.
 * @param children   The list of child nodes to which the node representing
 *                   the token can be added.
 * @param handleWord Indicates if word token should be processed
 * @retval TRUE      The token was handled.
 * @retval FALSE     The token was not handled.
 */
static bool defaultHandleToken(DocNode *parent,int tok, QList<DocNode> &children,bool
    handleWord)
{
  DBG(("token %s at %d",tokToString(tok),doctokenizerYYlineno));
  if (tok==TK_WORD || tok==TK_LNKWORD || tok==TK_SYMBOL || tok==TK_URL ||
      tok==TK_COMMAND_AT || tok==TK_COMMAND_BS || tok==TK_HTMLTAG
     )
  {
    DBG((" name=%s",qPrint(g_token->name)));
  }
  DBG(("\n"));
reparsetoken:
  QCString tokenName = g_token->name;
  switch (tok)
  {
    case TK_COMMAND_AT:
        // fall through
    case TK_COMMAND_BS:
      switch (Mappers::cmdMapper->map(tokenName))
      {
        case CMD_BSLASH:
          children.append(new DocSymbol(parent,DocSymbol::Sym_BSlash));
          break;
        case CMD_AT:
          children.append(new DocSymbol(parent,DocSymbol::Sym_At));
          break;
        case CMD_LESS:
          children.append(new DocSymbol(parent,DocSymbol::Sym_Less));
          break;
        case CMD_GREATER:
          children.append(new DocSymbol(parent,DocSymbol::Sym_Greater));
          break;
        case CMD_AMP:
          children.append(new DocSymbol(parent,DocSymbol::Sym_Amp));
          break;
        case CMD_DOLLAR:
          children.append(new DocSymbol(parent,DocSymbol::Sym_Dollar));
          break;
        case CMD_HASH:
          children.append(new DocSymbol(parent,DocSymbol::Sym_Hash));
          break;
        case CMD_DCOLON:
          children.append(new DocSymbol(parent,DocSymbol::Sym_DoubleColon));
          break;
        case CMD_PERCENT:
          children.append(new DocSymbol(parent,DocSymbol::Sym_Percent));
          break;
        case CMD_NDASH:
          children.append(new DocSymbol(parent,DocSymbol::Sym_Minus));
          children.append(new DocSymbol(parent,DocSymbol::Sym_Minus));
          break;
        case CMD_MDASH:
          children.append(new DocSymbol(parent,DocSymbol::Sym_Minus));
          children.append(new DocSymbol(parent,DocSymbol::Sym_Minus));
          children.append(new DocSymbol(parent,DocSymbol::Sym_Minus));
          break;
        case CMD_QUOTE:
          children.append(new DocSymbol(parent,DocSymbol::Sym_Quot));
          break;
        case CMD_PUNT:
          children.append(new DocSymbol(parent,DocSymbol::Sym_Dot));
          break;
        case CMD_PLUS:
          children.append(new DocSymbol(parent,DocSymbol::Sym_Plus));
          break;
        case CMD_MINUS:
          children.append(new DocSymbol(parent,DocSymbol::Sym_Minus));
          break;
        case CMD_EQUAL:
          children.append(new DocSymbol(parent,DocSymbol::Sym_Equal));
          break;
        case CMD_EMPHASIS:
          {
            children.append(new DocStyleChange(parent,g_nodeStack.count(),DocStyleChange::Italic,TRUE));
            tok=handleStyleArgument(parent,children,tokenName);
            children.append(new DocStyleChange(parent,g_nodeStack.count(),DocStyleChange::Italic,FALSE));
            if (tok!=TK_WORD) children.append(new DocWhiteSpace(parent," "));
            if (tok==TK_NEWPARA) goto handlepara;
            else if (tok==TK_WORD || tok==TK_HTMLTAG) 
            {
	      DBG(("CMD_EMPHASIS: reparsing command %s\n",qPrint(g_token->name)));
              goto reparsetoken;
            }
          }
          break;
        case CMD_BOLD:
          {
            children.append(new DocStyleChange(parent,g_nodeStack.count(),DocStyleChange::Bold,TRUE));
            tok=handleStyleArgument(parent,children,tokenName);
            children.append(new DocStyleChange(parent,g_nodeStack.count(),DocStyleChange::Bold,FALSE));
            if (tok!=TK_WORD) children.append(new DocWhiteSpace(parent," "));
            if (tok==TK_NEWPARA) goto handlepara;
            else if (tok==TK_WORD || tok==TK_HTMLTAG) 
            {
	      DBG(("CMD_BOLD: reparsing command %s\n",qPrint(g_token->name)));
              goto reparsetoken;
            }
          }
          break;
        case CMD_CODE:
          {
            children.append(new DocStyleChange(parent,g_nodeStack.count(),DocStyleChange::Code,TRUE));
            tok=handleStyleArgument(parent,children,tokenName);
            children.append(new DocStyleChange(parent,g_nodeStack.count(),DocStyleChange::Code,FALSE));
            if (tok!=TK_WORD) children.append(new DocWhiteSpace(parent," "));
            if (tok==TK_NEWPARA) goto handlepara;
            else if (tok==TK_WORD || tok==TK_HTMLTAG) 
            {
	      DBG(("CMD_CODE: reparsing command %s\n",qPrint(g_token->name)));
              goto reparsetoken;
            }
          }
          break;
        case CMD_HTMLONLY:
          {
            doctokenizerYYsetStateHtmlOnly();
            tok = doctokenizerYYlex();
            children.append(new DocVerbatim(parent,g_context,g_token->verb,DocVerbatim::HtmlOnly,g_isExample,g_exampleName,g_token->name=="block"));
            if (tok==0) warn_doc_error(g_fileName,doctokenizerYYlineno,"htmlonly section ended without end marker");
            doctokenizerYYsetStatePara();
          }
          break;
        case CMD_MANONLY:
          {
            doctokenizerYYsetStateManOnly();
            tok = doctokenizerYYlex();
            children.append(new DocVerbatim(parent,g_context,g_token->verb,DocVerbatim::ManOnly,g_isExample,g_exampleName));
            if (tok==0) warn_doc_error(g_fileName,doctokenizerYYlineno,"manonly section ended without end marker");
            doctokenizerYYsetStatePara();
          }
          break;
        case CMD_RTFONLY:
          {
            doctokenizerYYsetStateRtfOnly();
            tok = doctokenizerYYlex();
            children.append(new DocVerbatim(parent,g_context,g_token->verb,DocVerbatim::RtfOnly,g_isExample,g_exampleName));
            if (tok==0) warn_doc_error(g_fileName,doctokenizerYYlineno,"rtfonly section ended without end marker");
            doctokenizerYYsetStatePara();
          }
          break;
        case CMD_LATEXONLY:
          {
            doctokenizerYYsetStateLatexOnly();
            tok = doctokenizerYYlex();
            children.append(new DocVerbatim(parent,g_context,g_token->verb,DocVerbatim::LatexOnly,g_isExample,g_exampleName));
            if (tok==0) warn_doc_error(g_fileName,doctokenizerYYlineno,"latexonly section ended without end marker",doctokenizerYYlineno);
            doctokenizerYYsetStatePara();
          }
          break;
        case CMD_XMLONLY:
          {
            doctokenizerYYsetStateXmlOnly();
            tok = doctokenizerYYlex();
            children.append(new DocVerbatim(parent,g_context,g_token->verb,DocVerbatim::XmlOnly,g_isExample,g_exampleName));
            if (tok==0) warn_doc_error(g_fileName,doctokenizerYYlineno,"xmlonly section ended without end marker",doctokenizerYYlineno);
            doctokenizerYYsetStatePara();
          }
          break;
        case CMD_DBONLY:
          {
            doctokenizerYYsetStateDbOnly();
            tok = doctokenizerYYlex();
            children.append(new DocVerbatim(parent,g_context,g_token->verb,DocVerbatim::DocbookOnly,g_isExample,g_exampleName));
            if (tok==0) warn_doc_error(g_fileName,doctokenizerYYlineno,"docbookonly section ended without end marker",doctokenizerYYlineno);
            doctokenizerYYsetStatePara();
          }
          break;
        case CMD_FORMULA:
          {
            DocFormula *form=new DocFormula(parent,g_token->id);
            children.append(form);
          }
          break;
        case CMD_ANCHOR:
          {
            DocAnchor *anchor = handleAnchor(parent);
            if (anchor)
            {
              children.append(anchor);
            }
          }
          break;
        case CMD_INTERNALREF:
          {
            DocInternalRef *ref = handleInternalRef(parent);
            if (ref)
            {
              children.append(ref);
              ref->parse();
            }
            doctokenizerYYsetStatePara();
          }
          break;
        case CMD_SETSCOPE:
          {
            QCString scope;
            doctokenizerYYsetStateSetScope();
            doctokenizerYYlex();
            scope = g_token->name;
            g_context = scope;
            //printf("Found scope='%s'\n",scope.data());
            doctokenizerYYsetStatePara();
          }
          break;
        case CMD_IMAGE:
          ((DocPara *)parent) -> handleImage("image");
          break;
        default:
          return FALSE;
      }
      break;
    case TK_HTMLTAG:
      {
        switch (Mappers::htmlTagMapper->map(tokenName))
        {
          case HTML_DIV:
            warn_doc_error(g_fileName,doctokenizerYYlineno,"found <div> tag in heading\n");
            break;
          case HTML_PRE:
            warn_doc_error(g_fileName,doctokenizerYYlineno,"found <pre> tag in heading\n");
            break;
          case HTML_BOLD:
            if (!g_token->endTag)
            {
              handleStyleEnter(parent,children,DocStyleChange::Bold,&g_token->attribs);
            }
            else
            {
              handleStyleLeave(parent,children,DocStyleChange::Bold,tokenName);
            }
            break;
          case HTML_STRIKE:
            if (!g_token->endTag)
            {
              handleStyleEnter(parent,children,DocStyleChange::Strike,&g_token->attribs);
            }
            else
            {
              handleStyleLeave(parent,children,DocStyleChange::Strike,tokenName);
            }
            break;
          case HTML_UNDERLINE:
            if (!g_token->endTag)
            {
              handleStyleEnter(parent,children,DocStyleChange::Underline,&g_token->attribs);
            }
            else
            {
              handleStyleLeave(parent,children,DocStyleChange::Underline,tokenName);
            }
            break;
          case HTML_CODE:
          case XML_C:
            if (!g_token->endTag)
            {
              handleStyleEnter(parent,children,DocStyleChange::Code,&g_token->attribs);
            }
            else
            {
              handleStyleLeave(parent,children,DocStyleChange::Code,tokenName);
            }
            break;
          case HTML_EMPHASIS:
            if (!g_token->endTag)
            {
              handleStyleEnter(parent,children,DocStyleChange::Italic,&g_token->attribs);
            }
            else
            {
              handleStyleLeave(parent,children,DocStyleChange::Italic,tokenName);
            }
            break;
          case HTML_SUB:
            if (!g_token->endTag)
            {
              handleStyleEnter(parent,children,DocStyleChange::Subscript,&g_token->attribs);
            }
            else
            {
              handleStyleLeave(parent,children,DocStyleChange::Subscript,tokenName);
            }
            break;
          case HTML_SUP:
            if (!g_token->endTag)
            {
              handleStyleEnter(parent,children,DocStyleChange::Superscript,&g_token->attribs);
            }
            else
            {
              handleStyleLeave(parent,children,DocStyleChange::Superscript,tokenName);
            }
            break;
          case HTML_CENTER:
            if (!g_token->endTag)
            {
              handleStyleEnter(parent,children,DocStyleChange::Center,&g_token->attribs);
            }
            else
            {
              handleStyleLeave(parent,children,DocStyleChange::Center,tokenName);
            }
            break;
          case HTML_SMALL:
            if (!g_token->endTag)
            {
              handleStyleEnter(parent,children,DocStyleChange::Small,&g_token->attribs);
            }
            else
            {
              handleStyleLeave(parent,children,DocStyleChange::Small,tokenName);
            }
            break;
          case HTML_IMG:
            if (!g_token->endTag)
              handleImg(parent,children,g_token->attribs);
	    break;
          default:
            return FALSE;
            break;
        }
      }
      break;
    case TK_SYMBOL: 
      {
        DocSymbol::SymType s = DocSymbol::decodeSymbol(tokenName);
        if (s!=DocSymbol::Sym_Unknown)
        {
          children.append(new DocSymbol(parent,s));
        }
        else
        {
          return FALSE;
        }
      }
      break;
    case TK_WHITESPACE: 
    case TK_NEWPARA: 
handlepara:
      if (insidePRE(parent) || !children.isEmpty())
      {
        children.append(new DocWhiteSpace(parent,g_token->chars));
      }
      break;
    case TK_LNKWORD: 
      if (handleWord)
      {
        handleLinkedWord(parent,children);
      }
      else
        return FALSE;
      break;
    case TK_WORD: 
      if (handleWord)
      {
        children.append(new DocWord(parent,g_token->name));
      }
      else
        return FALSE;
      break;
    case TK_URL:
      if (g_insideHtmlLink)
      {
        children.append(new DocWord(parent,g_token->name));
      }
      else
      {
        children.append(new DocURL(parent,g_token->name,g_token->isEMailAddr));
      }
      break;
    default:
      return FALSE;
  }
  return TRUE;
}

//---------------------------------------------------------------------------

static void handleImg(DocNode *parent,QList<DocNode> &children,const HtmlAttribList &tagHtmlAttribs)
{
  HtmlAttribListIterator li(tagHtmlAttribs);
  HtmlAttrib *opt;
  bool found=FALSE;
  int index=0;
  for (li.toFirst();(opt=li.current());++li,++index)
  {
    //printf("option name=%s value=%s\n",opt->name.data(),opt->value.data());
    if (opt->name=="src" && !opt->value.isEmpty())
    {
      // copy attributes
      HtmlAttribList attrList = tagHtmlAttribs;
      // and remove the src attribute
      bool result = attrList.remove(index);
      ASSERT(result);
      DocImage::Type t = DocImage::Html;
      DocImage *img = new DocImage(parent,attrList,findAndCopyImage(opt->value,t,false),t,opt->value);
      children.append(img);
      found = TRUE;
    }
  }
  if (!found)
  {
    warn_doc_error(g_fileName,doctokenizerYYlineno,"IMG tag does not have a SRC attribute!\n");
  }
}

//---------------------------------------------------------------------------

DocSymbol::SymType DocSymbol::decodeSymbol(const QCString &symName)
{
  DBG(("decodeSymbol(%s)\n",qPrint(symName)));
  return HtmlEntityMapper::instance()->name2sym(symName);
}

//---------------------------------------------------------------------------

DocEmoji::DocEmoji(DocNode *parent,const QCString &symName) :
      m_symName(symName), m_index(-1)
{
  m_parent = parent;
  QCString locSymName = symName;
  int len=locSymName.length();
  if (len>0)
  {
    if (locSymName.at(len-1)!=':') locSymName.append(":");
    if (locSymName.at(0)!=':')     locSymName.prepend(":");
  }
  m_symName = locSymName;
  m_index = EmojiEntityMapper::instance()->symbol2index(m_symName);
  if (m_index==-1)
  {
    warn_doc_error(g_fileName,doctokenizerYYlineno,"Found unsupported emoji symbol '%s'\n",qPrint(m_symName));
  }
}

//---------------------------------------------------------------------------

static int internalValidatingParseDoc(DocNode *parent,QList<DocNode> &children,
                                    const QCString &doc)
{
  int retval = RetVal_OK;

  if (doc.isEmpty()) return retval;

  doctokenizerYYinit(doc,g_fileName);

  // first parse any number of paragraphs
  bool isFirst=TRUE;
  DocPara *lastPar=0;
  if (!children.isEmpty() && children.getLast()->kind()==DocNode::Kind_Para)
  { // last child item was a paragraph
    lastPar = (DocPara*)children.getLast();
    isFirst=FALSE;
  }
  do
  {
    DocPara *par = new DocPara(parent);
    if (isFirst) { par->markFirst(); isFirst=FALSE; }
    retval=par->parse();
    if (!par->isEmpty()) 
    {
      children.append(par);
      if (lastPar) lastPar->markLast(FALSE);
      lastPar=par;
    }
    else
    {
      delete par;
    }
  } while (retval==TK_NEWPARA);
  if (lastPar) lastPar->markLast();

  //printf("internalValidateParsingDoc: %p: isFirst=%d isLast=%d\n",
  //   lastPar,lastPar?lastPar->isFirst():-1,lastPar?lastPar->isLast():-1);

  return retval;
}

//---------------------------------------------------------------------------

static void readTextFileByName(const QCString &file,QCString &text)
{
  if (portable_isAbsolutePath(file.data()))
  {
    QFileInfo fi(file);
    if (fi.exists())
    {
      text = fileToString(file,Config_getBool(FILTER_SOURCE_FILES));
      return;
    }
  }
  QStrList &examplePathList = Config_getList(EXAMPLE_PATH);
  char *s=examplePathList.first();
  while (s)
  {
    QCString absFileName = QCString(s)+portable_pathSeparator()+file;
    QFileInfo fi(absFileName);
    if (fi.exists())
    {
      text = fileToString(absFileName,Config_getBool(FILTER_SOURCE_FILES));
      return;
    }
    s=examplePathList.next(); 
  }

  // as a fallback we also look in the exampleNameDict
  bool ambig;
  FileDef *fd;
  if ((fd=findFileDef(Doxygen::exampleNameDict,file,ambig)))
  {
    text = fileToString(fd->absFilePath(),Config_getBool(FILTER_SOURCE_FILES));
  }
  else if (ambig)
  {
    warn_doc_error(g_fileName,doctokenizerYYlineno,"included file name %s is ambiguous"
           "Possible candidates:\n%s",qPrint(file),
           qPrint(showFileDefMatches(Doxygen::exampleNameDict,file))
          );
  }
  else
  {
    warn_doc_error(g_fileName,doctokenizerYYlineno,"included file %s is not found. "
           "Check your EXAMPLE_PATH",qPrint(file));
  }
}

//---------------------------------------------------------------------------

DocWord::DocWord(DocNode *parent,const QCString &word) : 
      m_word(word) 
{
  m_parent = parent; 
  //printf("new word %s url=%s\n",word.data(),g_searchUrl.data());
  if (Doxygen::searchIndex && !g_searchUrl.isEmpty())
  {
    Doxygen::searchIndex->addWord(word,FALSE);
  }
}

//---------------------------------------------------------------------------

DocLinkedWord::DocLinkedWord(DocNode *parent,const QCString &word,
                  const QCString &ref,const QCString &file,
                  const QCString &anchor,const QCString &tooltip) : 
      m_word(word), m_ref(ref), 
      m_file(file), m_relPath(g_relPath), m_anchor(anchor),
      m_tooltip(tooltip)
{
  m_parent = parent; 
  //printf("DocLinkedWord: new word %s url=%s tooltip='%s'\n",
  //    word.data(),g_searchUrl.data(),tooltip.data());
  if (Doxygen::searchIndex && !g_searchUrl.isEmpty())
  {
    Doxygen::searchIndex->addWord(word,FALSE);
  }
}

//---------------------------------------------------------------------------

DocAnchor::DocAnchor(DocNode *parent,const QCString &id,bool newAnchor)
{
  m_parent = parent; 
  if (id.isEmpty())
  {
    warn_doc_error(g_fileName,doctokenizerYYlineno,"Empty anchor label");
  }

  if (id.left(CiteConsts::anchorPrefix.length()) == CiteConsts::anchorPrefix) 
  {
    CiteInfo *cite = Doxygen::citeDict->find(id.mid(CiteConsts::anchorPrefix.length()));
    if (cite) 
    {
      m_file = convertNameToFile(CiteConsts::fileName,FALSE,TRUE);
      m_anchor = id;
    }
    else 
    {
      warn_doc_error(g_fileName,doctokenizerYYlineno,"Invalid cite anchor id `%s'",qPrint(id));
      m_anchor = "invalid";
      m_file = "invalid";
    }
  }
  else if (newAnchor) // found <a name="label">
  {
    m_anchor = id;
  }
  else // found \anchor label
  {
    SectionInfo *sec = Doxygen::sectionDict->find(id);
    if (sec)
    {
      //printf("Found anchor %s\n",id.data());
      m_file   = sec->fileName;
      m_anchor = sec->label;
      if (g_sectionDict && g_sectionDict->find(id)==0)
      {
        //printf("Inserting in dictionary!\n");
        g_sectionDict->append(id,sec);
      }
    }
    else
    {
      warn_doc_error(g_fileName,doctokenizerYYlineno,"Invalid anchor id `%s'",qPrint(id));
      m_anchor = "invalid";
      m_file = "invalid";
    }
  }
}

//---------------------------------------------------------------------------

DocVerbatim::DocVerbatim(DocNode *parent,const QCString &context,
    const QCString &text, Type t,bool isExample,
    const QCString &exampleFile,bool isBlock,const QCString &lang)
  : m_context(context), m_text(text), m_type(t),
    m_isExample(isExample), m_exampleFile(exampleFile),
    m_relPath(g_relPath), m_lang(lang), m_isBlock(isBlock)
{
  m_parent = parent;
}


//---------------------------------------------------------------------------

void DocInclude::parse()
{
  DBG(("DocInclude::parse(file=%s,text=%s)\n",qPrint(m_file),qPrint(m_text)));
  switch(m_type)
  {
    case DontIncWithLines:
      // fall through
    case IncWithLines:
      // fall through
    case Include:
      // fall through
    case DontInclude:
      readTextFileByName(m_file,m_text);
      g_includeFileName   = m_file;
      g_includeFileText   = m_text;
      g_includeFileOffset = 0;
      g_includeFileLength = m_text.length();
      g_includeFileLine   = 0;
      g_includeFileShowLineNo = (m_type == DontIncWithLines || m_type == IncWithLines);
      //printf("g_includeFile=<<%s>>\n",g_includeFileText.data());
      break;
    case VerbInclude: 
      // fall through
    case HtmlInclude:
      readTextFileByName(m_file,m_text);
      break;
    case LatexInclude:
      readTextFileByName(m_file,m_text);
      break;
    case Snippet:
    case SnipWithLines:
      readTextFileByName(m_file,m_text);
      // check here for the existence of the blockId inside the file, so we
      // only generate the warning once.
      int count;
      if (!m_blockId.isEmpty() && (count=m_text.contains(m_blockId.data()))!=2)
      {
        warn_doc_error(g_fileName,doctokenizerYYlineno,"block marked with %s for \\snippet should appear twice in file %s, found it %d times\n",
            m_blockId.data(),m_file.data(),count);
      }
      break;
    case DocInclude::SnippetDoc: 
    case DocInclude::IncludeDoc: 
      err("Internal inconsistency: found switch SnippetDoc / IncludeDoc in file: %s"
          "Please create a bug report\n",__FILE__);
      break;
  }
}

//---------------------------------------------------------------------------

void DocIncOperator::parse()
{
  if (g_includeFileName.isEmpty())
  {
    warn_doc_error(g_fileName,doctokenizerYYlineno,
                   "No previous '\\include' or '\\dontinclude' command for '\\%s' present",
                   typeAsString());
  }

  m_includeFileName = g_includeFileName;
  const char *p = g_includeFileText;
  uint l = g_includeFileLength;
  uint o = g_includeFileOffset;
  uint il = g_includeFileLine;
  DBG(("DocIncOperator::parse() text=%s off=%d len=%d\n",qPrint(p),o,l));
  uint so = o,bo;
  bool nonEmpty = FALSE;
  switch(type())
  {
    case Line:
      while (o<l)
      {
        char c = p[o];
        if (c=='\n') 
        {
          g_includeFileLine++;
          if (nonEmpty) break; // we have a pattern to match
          so=o+1; // no pattern, skip empty line
        }
        else if (!isspace((uchar)c)) // no white space char
        {
          nonEmpty=TRUE;
        }
        o++;
      }
      if (g_includeFileText.mid(so,o-so).find(m_pattern)!=-1)
      {
        m_line  = il;
        m_text = g_includeFileText.mid(so,o-so);
        DBG(("DocIncOperator::parse() Line: %s\n",qPrint(m_text)));
      }
      g_includeFileOffset = QMIN(l,o+1); // set pointer to start of new line
      m_showLineNo = g_includeFileShowLineNo;
      break;
    case SkipLine:
      while (o<l)
      {
        so=o;
        while (o<l)
        {
          char c = p[o];
          if (c=='\n')
          {
            g_includeFileLine++;
            if (nonEmpty) break; // we have a pattern to match
            so=o+1; // no pattern, skip empty line
          }
          else if (!isspace((uchar)c)) // no white space char
          {
            nonEmpty=TRUE;
          }
          o++;
        }
        if (g_includeFileText.mid(so,o-so).find(m_pattern)!=-1)
        {
          m_line  = il;
          m_text = g_includeFileText.mid(so,o-so);
          DBG(("DocIncOperator::parse() SkipLine: %s\n",qPrint(m_text)));
          break;
        }
        o++; // skip new line
      }
      g_includeFileOffset = QMIN(l,o+1); // set pointer to start of new line
      m_showLineNo = g_includeFileShowLineNo;
      break;
    case Skip:
      while (o<l)
      {
        so=o;
        while (o<l)
        {
          char c = p[o];
          if (c=='\n')
          {
            g_includeFileLine++;
            if (nonEmpty) break; // we have a pattern to match
            so=o+1; // no pattern, skip empty line
          }
          else if (!isspace((uchar)c)) // no white space char
          {
            nonEmpty=TRUE;
          }
          o++;
        }
        if (g_includeFileText.mid(so,o-so).find(m_pattern)!=-1)
        {
          break;
        }
        o++; // skip new line
      }
      g_includeFileOffset = so; // set pointer to start of new line
      m_showLineNo = g_includeFileShowLineNo;
      break;
    case Until:
      bo=o;
      while (o<l)
      {
        so=o;
        while (o<l)
        {
          char c = p[o];
          if (c=='\n')
          {
            g_includeFileLine++;
            if (nonEmpty) break; // we have a pattern to match
            so=o+1; // no pattern, skip empty line
          }
          else if (!isspace((uchar)c)) // no white space char
          {
            nonEmpty=TRUE;
          }
          o++;
        }
        if (g_includeFileText.mid(so,o-so).find(m_pattern)!=-1)
        {
          m_line  = il;
          m_text = g_includeFileText.mid(bo,o-bo);
          DBG(("DocIncOperator::parse() Until: %s\n",qPrint(m_text)));
          break;
        }
        o++; // skip new line
      }
      g_includeFileOffset = QMIN(l,o+1); // set pointer to start of new line
      m_showLineNo = g_includeFileShowLineNo;
      break;
  }
}

//---------------------------------------------------------------------------

<<<<<<< HEAD
=======
void DocCopy::parse(QList<DocNode> &children)
{
  QCString doc,brief;
  Definition *def;
  if (findDocsForMemberOrCompound(m_link,&doc,&brief,&def))
  {
    if (g_copyStack.findRef(def)==-1) // definition not parsed earlier
    {
      bool         hasParamCommand  = g_hasParamCommand;
      bool         hasReturnCommand = g_hasReturnCommand;
      QDict<void>  retvalsFound     = g_retvalsFound;
      QDict<void>  paramsFound      = g_paramsFound;
      //printf("..1 hasParamCommand=%d hasReturnCommand=%d paramsFound=%d retvalsFound=%d\n",
      //      g_hasParamCommand,g_hasReturnCommand,g_paramsFound.count(),g_retvalsFound.count());

      docParserPushContext(FALSE);
      g_scope = def;
      if (def->definitionType()==Definition::TypeMember && def->getOuterScope())
      {
        if (def->getOuterScope()!=Doxygen::globalScope)
        {
          g_context=def->getOuterScope()->name();
        }
      }
      else if (def!=Doxygen::globalScope)
      {
        g_context=def->name();
      }
      g_styleStack.clear();
      g_nodeStack.clear();
      g_retvalsFound.clear();
      g_paramsFound.clear();
      g_copyStack.append(def);
      // make sure the descriptions end with a newline, so the parser will correctly
      // handle them in all cases.
      //printf("doc='%s'\n",doc.data());
      //printf("brief='%s'\n",brief.data());
      if (m_copyBrief)
      {
        brief+='\n';
        internalValidatingParseDoc(m_parent,children,brief);

        //printf("..2 hasParamCommand=%d hasReturnCommand=%d paramsFound=%d\n",
        //    g_hasParamCommand,g_hasReturnCommand,g_paramsFound.count());
        hasParamCommand  = hasParamCommand  || g_hasParamCommand;
        hasReturnCommand = hasReturnCommand || g_hasReturnCommand;
        QDictIterator<void> it(g_paramsFound);
        void *item;
        for (;(item=it.current());++it)
        {
          paramsFound.insert(it.currentKey(),it.current());
        }
        QDictIterator<void> itr(g_retvalsFound);
        for (;(item=itr.current());++itr)
        {
          retvalsFound.insert(itr.currentKey(),itr.current());
        }
      }
      if (m_copyDetails)
      {
        doc+='\n';
        internalValidatingParseDoc(m_parent,children,doc);

        //printf("..3 hasParamCommand=%d hasReturnCommand=%d paramsFound=%d\n",
        //    g_hasParamCommand,g_hasReturnCommand,g_paramsFound.count());
        hasParamCommand  = hasParamCommand  || g_hasParamCommand;
        hasReturnCommand = hasReturnCommand || g_hasReturnCommand;
        QDictIterator<void> it(g_paramsFound);
        void *item;
        for (;(item=it.current());++it)
        {
          paramsFound.insert(it.currentKey(),it.current());
        }
        QDictIterator<void> itr(g_retvalsFound);
        for (;(item=itr.current());++itr)
        {
          retvalsFound.insert(itr.currentKey(),itr.current());
        }
      }
      g_copyStack.remove(def);
      ASSERT(g_styleStack.isEmpty());
      ASSERT(g_nodeStack.isEmpty());
      docParserPopContext(TRUE);

      g_hasParamCommand  = hasParamCommand;
      g_hasReturnCommand = hasReturnCommand;
      g_retvalsFound     = retvalsFound;
      g_paramsFound      = paramsFound;

      //printf("..4 hasParamCommand=%d hasReturnCommand=%d paramsFound=%d\n",
      //      g_hasParamCommand,g_hasReturnCommand,g_paramsFound.count());
    }
    else // oops, recursion
    {
      warn_doc_error(g_fileName,doctokenizerYYlineno,"recursive call chain of \\copydoc commands detected at %d\n",
          doctokenizerYYlineno);
    }
  }
  else
  {
    warn_doc_error(g_fileName,doctokenizerYYlineno,"target %s of \\copydoc command not found",
        qPrint(m_link));
  }
}

//---------------------------------------------------------------------------

>>>>>>> e6fb6ea2
DocXRefItem::DocXRefItem(DocNode *parent,int id,const char *key) : 
   m_id(id), m_key(key), m_relPath(g_relPath)
{
   m_parent = parent; 
}

bool DocXRefItem::parse()
{
  RefList *refList = Doxygen::xrefLists->find(m_key); 
  if (refList && 
      (
       // either not a built-in list or the list is enabled
       (m_key!="todo"       || Config_getBool(GENERATE_TODOLIST)) && 
       (m_key!="test"       || Config_getBool(GENERATE_TESTLIST)) && 
       (m_key!="bug"        || Config_getBool(GENERATE_BUGLIST))  && 
       (m_key!="deprecated" || Config_getBool(GENERATE_DEPRECATEDLIST))
      ) 
     )
  {
    RefItem *item = refList->getRefItem(m_id);
    ASSERT(item!=0);
    if (item)
    {
      if (g_memberDef && g_memberDef->name().at(0)=='@')
      {
        m_file   = "@";  // can't cross reference anonymous enum
        m_anchor = "@";
      }
      else
      {
        m_file   = refList->fileName();
        m_anchor = item->listAnchor;
      }
      m_title  = refList->sectionTitle();
      //printf("DocXRefItem: file=%s anchor=%s title=%s\n",
      //    m_file.data(),m_anchor.data(),m_title.data());

      if (!item->text.isEmpty())
      {
        docParserPushContext();
        internalValidatingParseDoc(this,m_children,item->text);
        docParserPopContext();
      }
    }
    return TRUE;
  }
  return FALSE;
}

//---------------------------------------------------------------------------

DocFormula::DocFormula(DocNode *parent,int id) :
      m_relPath(g_relPath)
{
  m_parent = parent; 
  QCString formCmd;
  formCmd.sprintf("\\form#%d",id);
  Formula *formula=Doxygen::formulaNameDict->find(formCmd);
  if (formula)
  {
    m_id = formula->getId();
    m_name.sprintf("form_%d",m_id);
    m_text = formula->getFormulaText();
  }
  else // wrong \form#<n> command
  {
    warn_doc_error(g_fileName,doctokenizerYYlineno,"Wrong formula id %d",id);
    m_id = -1;
  }
}

//---------------------------------------------------------------------------

//int DocLanguage::parse()
//{
//  int retval;
//  DBG(("DocLanguage::parse() start\n"));
//  g_nodeStack.push(this);
//
//  // parse one or more paragraphs
//  bool isFirst=TRUE;
//  DocPara *par=0;
//  do
//  {
//    par = new DocPara(this);
//    if (isFirst) { par->markFirst(); isFirst=FALSE; }
//    m_children.append(par);
//    retval=par->parse();
//  }
//  while (retval==TK_NEWPARA);
//  if (par) par->markLast();
//
//  DBG(("DocLanguage::parse() end\n"));
//  DocNode *n = g_nodeStack.pop();
//  ASSERT(n==this);
//  return retval;
//}

//---------------------------------------------------------------------------

void DocSecRefItem::parse()
{
  DBG(("DocSecRefItem::parse() start\n"));
  g_nodeStack.push(this);

  doctokenizerYYsetStateTitle();
  int tok;
  while ((tok=doctokenizerYYlex()))
  {
    if (!defaultHandleToken(this,tok,m_children))
    {
      errorHandleDefaultToken(this,tok,m_children,"\\refitem");
    }
  }
  doctokenizerYYsetStatePara();
  handlePendingStyleCommands(this,m_children);

  SectionInfo *sec=0;
  if (!m_target.isEmpty())
  {
    sec=Doxygen::sectionDict->find(m_target);
    if (sec)
    {
      m_file   = sec->fileName;
      m_anchor = sec->label;
      if (g_sectionDict && g_sectionDict->find(m_target)==0)
      {
        g_sectionDict->append(m_target,sec);
      }
    }
    else
    {
      warn_doc_error(g_fileName,doctokenizerYYlineno,"reference to unknown section %s",
          qPrint(m_target));
    }
  } 
  else
  {
    warn_doc_error(g_fileName,doctokenizerYYlineno,"reference to empty target");
  }
  
  DBG(("DocSecRefItem::parse() end\n"));
  DocNode *n = g_nodeStack.pop();
  ASSERT(n==this);
}

//---------------------------------------------------------------------------

void DocSecRefList::parse()
{
  DBG(("DocSecRefList::parse() start\n"));
  g_nodeStack.push(this);

  int tok=doctokenizerYYlex();
  // skip white space
  while (tok==TK_WHITESPACE || tok==TK_NEWPARA) tok=doctokenizerYYlex();
  // handle items
  while (tok)
  {
    if (tok==TK_COMMAND_AT || tok == TK_COMMAND_BS)
    {
      switch (Mappers::cmdMapper->map(g_token->name))
      {
        case CMD_SECREFITEM:
          {
            int tok=doctokenizerYYlex();
            if (tok!=TK_WHITESPACE)
            {
              warn_doc_error(g_fileName,doctokenizerYYlineno,"expected whitespace after \\refitem command");
              break;
            }
            tok=doctokenizerYYlex();
            if (tok!=TK_WORD && tok!=TK_LNKWORD)
            {
              warn_doc_error(g_fileName,doctokenizerYYlineno,"unexpected token %s as the argument of \\refitem",
                  tokToString(tok));
              break;
            }

            DocSecRefItem *item = new DocSecRefItem(this,g_token->name);
            m_children.append(item);
            item->parse();
          }
          break;
        case CMD_ENDSECREFLIST:
          goto endsecreflist;
        default:
          warn_doc_error(g_fileName,doctokenizerYYlineno,"Illegal command %s as part of a \\secreflist",
              qPrint(g_token->name));
          goto endsecreflist;
      }
    }
    else if (tok==TK_WHITESPACE)
    {
      // ignore whitespace
    }
    else
    {
      warn_doc_error(g_fileName,doctokenizerYYlineno,"Unexpected token %s inside section reference list",
          tokToString(tok));
      goto endsecreflist;
    }
    tok=doctokenizerYYlex();
  }

endsecreflist:
  DBG(("DocSecRefList::parse() end\n"));
  DocNode *n = g_nodeStack.pop();
  ASSERT(n==this);
}

//---------------------------------------------------------------------------

DocInternalRef::DocInternalRef(DocNode *parent,const QCString &ref) 
  : m_relPath(g_relPath)
{
  m_parent = parent; 
  int i=ref.find('#');
  if (i!=-1)
  {
    m_anchor = ref.right(ref.length()-i-1);
    m_file   = ref.left(i);
  }
  else
  {
    m_file = ref;
  }
}

void DocInternalRef::parse()
{
  g_nodeStack.push(this);
  DBG(("DocInternalRef::parse() start\n"));

  int tok;
  while ((tok=doctokenizerYYlex()))
  {
    if (!defaultHandleToken(this,tok,m_children))
    {
      errorHandleDefaultToken(this,tok,m_children,"\\ref");
    }
  }

  handlePendingStyleCommands(this,m_children);
  DBG(("DocInternalRef::parse() end\n"));
  DocNode *n=g_nodeStack.pop();
  ASSERT(n==this);
}

//---------------------------------------------------------------------------

DocRef::DocRef(DocNode *parent,const QCString &target,const QCString &context) : 
   m_refType(Unknown), m_isSubPage(FALSE)
{
  m_parent = parent; 
  const Definition  *compound = 0;
  QCString     anchor;
  //printf("DocRef::DocRef(target=%s,context=%s)\n",target.data(),context.data());
  ASSERT(!target.isEmpty());
  SrcLangExt lang = getLanguageFromFileName(target);
  m_relPath = g_relPath;
  SectionInfo *sec = Doxygen::sectionDict->find(target);
  if (sec==0 && lang==SrcLangExt_Markdown) // lookup as markdown file
  {
    sec = Doxygen::sectionDict->find(markdownFileNameToId(target));
  }
  if (sec) // ref to section or anchor
  {
    PageDef *pd = 0;
    if (sec->type==SectionInfo::Page)
    {
      pd = Doxygen::pageSDict->find(target);
    }
    m_text         = sec->title;
    if (m_text.isEmpty()) m_text = sec->label;

    m_ref          = sec->ref;
    m_file         = stripKnownExtensions(sec->fileName);
    if (sec->type==SectionInfo::Anchor)
    {
      m_refType = Anchor;
    }
    else if (sec->type==SectionInfo::Table)
    {
      m_refType = Table;
    }
    else
    {
      m_refType = Section;
    }
    m_isSubPage    = pd && pd->hasParentPage();
    if (sec->type!=SectionInfo::Page || m_isSubPage) m_anchor = sec->label;
    //printf("m_text=%s,m_ref=%s,m_file=%s,m_refToAnchor=%d type=%d\n",
    //    m_text.data(),m_ref.data(),m_file.data(),m_refToAnchor,sec->type);
    return;
  }
  else if (resolveLink(context,target,TRUE,&compound,anchor))
  {
    bool isFile = compound ? 
                 (compound->definitionType()==Definition::TypeFile ||
                  compound->definitionType()==Definition::TypePage ? TRUE : FALSE) : 
                 FALSE;
    m_text = linkToText(compound?compound->getLanguage():SrcLangExt_Unknown,target,isFile);
    m_anchor = anchor;
    if (compound && compound->isLinkable()) // ref to compound
    {
      if (anchor.isEmpty() &&                                  /* compound link */
          compound->definitionType()==Definition::TypeGroup && /* is group */
          (dynamic_cast<const GroupDef *>(compound))->groupTitle()                 /* with title */
         )
      {
        m_text=(dynamic_cast<const GroupDef *>(compound))->groupTitle(); // use group's title as link
      }
      else if (compound->definitionType()==Definition::TypeMember &&
          (dynamic_cast<const MemberDef*>(compound))->isObjCMethod())
      {
        // Objective C Method
        const MemberDef *member = dynamic_cast<const MemberDef*>(compound);
        bool localLink = g_memberDef ? member->getClassDef()==g_memberDef->getClassDef() : FALSE;
        m_text = member->objCMethodName(localLink,g_inSeeBlock);
      }

      m_file = compound->getOutputFileBase();
      m_ref  = compound->getReference();
      //printf("isFile=%d compound=%s (%d)\n",isFile,compound->name().data(),
      //    compound->definitionType());
      return;
    }
    else if (compound && compound->definitionType()==Definition::TypeFile &&
             (dynamic_cast<const FileDef*>(compound))->generateSourceFile()
            ) // undocumented file that has source code we can link to
    {
      m_file = compound->getSourceFileBase();
      m_ref  = compound->getReference();
      return;
    }
  }
  m_text = target;
  warn_doc_error(g_fileName,doctokenizerYYlineno,"unable to resolve reference to `%s' for \\ref command",
           qPrint(target)); 
}

static void flattenParagraphs(DocNode *root,QList<DocNode> &children)
{
  QListIterator<DocNode> li(children);
  QList<DocNode> newChildren;
  DocNode *dn;
  for (li.toFirst();(dn=li.current());++li)
  {
    if (dn->kind()==DocNode::Kind_Para)
    {
      DocPara *para = (DocPara*)dn;
      QList<DocNode> &paraChildren = para->children();
      paraChildren.setAutoDelete(FALSE); // unlink children from paragraph node
      QListIterator<DocNode> li2(paraChildren);
      DocNode *dn2;
      for (li2.toFirst();(dn2=li2.current());++li2)
      {
        newChildren.append(dn2); // add them to new node
      }
    }
  }
  children.clear();
  QListIterator<DocNode> li3(newChildren);
  for (li3.toFirst();(dn=li3.current());++li3)
  {
    children.append(dn);
    dn->setParent(root);
  }
}

void DocRef::parse()
{
  g_nodeStack.push(this);
  DBG(("DocRef::parse() start\n"));

  int tok;
  while ((tok=doctokenizerYYlex()))
  {
    if (!defaultHandleToken(this,tok,m_children))
    {
      switch (tok)
      {
        case TK_HTMLTAG:
          break;
        default:
          errorHandleDefaultToken(this,tok,m_children,"\\ref");
          break;
      }
    }
  }

  if (m_children.isEmpty() && !m_text.isEmpty())
  {
    g_insideHtmlLink=TRUE;
    docParserPushContext();
    internalValidatingParseDoc(this,m_children,m_text);
    docParserPopContext();
    g_insideHtmlLink=FALSE;
    flattenParagraphs(this,m_children);
  }

  handlePendingStyleCommands(this,m_children);
  
  DocNode *n=g_nodeStack.pop();
  ASSERT(n==this);
}

//---------------------------------------------------------------------------

DocCite::DocCite(DocNode *parent,const QCString &target,const QCString &) //context)
{
  static uint numBibFiles = Config_getList(CITE_BIB_FILES).count();
  m_parent = parent;
  //printf("DocCite::DocCite(target=%s)\n",target.data());
  ASSERT(!target.isEmpty());
  m_relPath = g_relPath;
  CiteInfo *cite = Doxygen::citeDict->find(target);
  //printf("cite=%p text='%s' numBibFiles=%d\n",cite,cite?cite->text.data():"<null>",numBibFiles);
  if (numBibFiles>0 && cite && !cite->text.isEmpty()) // ref to citation
  {
    m_text         = cite->text;
    m_ref          = cite->ref;
    m_anchor       = CiteConsts::anchorPrefix+cite->label;
    m_file         = convertNameToFile(CiteConsts::fileName,FALSE,TRUE);
    //printf("CITE ==> m_text=%s,m_ref=%s,m_file=%s,m_anchor=%s\n",
    //    m_text.data(),m_ref.data(),m_file.data(),m_anchor.data());
    return;
  }
  m_text = target;
  if (numBibFiles==0)
  {
    warn_doc_error(g_fileName,doctokenizerYYlineno,"\\cite command found but no bib files specified via CITE_BIB_FILES!");
  }
  else if (cite==0)
  {
    warn_doc_error(g_fileName,doctokenizerYYlineno,"unable to resolve reference to `%s' for \\cite command",
             qPrint(target));
  }
  else
  {
    warn_doc_error(g_fileName,doctokenizerYYlineno,"\\cite command to '%s' does not have an associated number",
             qPrint(target));
  }
}

//---------------------------------------------------------------------------

DocLink::DocLink(DocNode *parent,const QCString &target) 
{
  m_parent = parent;
  const Definition *compound = 0;
  QCString anchor;
  m_refText = target;
  m_relPath = g_relPath;
  if (!m_refText.isEmpty() && m_refText.at(0)=='#')
  {
    m_refText = m_refText.right(m_refText.length()-1);
  }
  if (resolveLink(g_context,stripKnownExtensions(target),g_inSeeBlock,
                  &compound,anchor))
  {
    m_anchor = anchor;
    if (compound && compound->isLinkable())
    {
      m_file = compound->getOutputFileBase();
      m_ref  = compound->getReference();
    }
    else if (compound && compound->definitionType()==Definition::TypeFile &&
             (dynamic_cast<const FileDef*>(compound))->generateSourceFile()
            ) // undocumented file that has source code we can link to
    {
      m_file = compound->getSourceFileBase();
      m_ref  = compound->getReference();
    }
    return;
  }

  // bogus link target
  warn_doc_error(g_fileName,doctokenizerYYlineno,"unable to resolve link to `%s' for \\link command",
         qPrint(target)); 
}


QCString DocLink::parse(bool isJavaLink,bool isXmlLink)
{
  QCString result;
  g_nodeStack.push(this);
  DBG(("DocLink::parse() start\n"));

  int tok;
  while ((tok=doctokenizerYYlex()))
  {
    if (!defaultHandleToken(this,tok,m_children,FALSE))
    {
      switch (tok)
      {
        case TK_COMMAND_AT:
        // fall through
        case TK_COMMAND_BS:
          switch (Mappers::cmdMapper->map(g_token->name))
          {
            case CMD_ENDLINK:
              if (isJavaLink)
              {
                warn_doc_error(g_fileName,doctokenizerYYlineno,"{@link.. ended with @endlink command");
              }
              goto endlink;
            default:
              warn_doc_error(g_fileName,doctokenizerYYlineno,"Illegal command %s as part of a \\link",
                  qPrint(g_token->name));
              break;
          }
          break;
        case TK_SYMBOL: 
          warn_doc_error(g_fileName,doctokenizerYYlineno,"Unsupported symbol %s found as part of a \\link",
              qPrint(g_token->name));
          break;
        case TK_HTMLTAG:
          if (g_token->name!="see" || !isXmlLink)
          {
            warn_doc_error(g_fileName,doctokenizerYYlineno,"Unexpected xml/html command %s found as part of a \\link",
                qPrint(g_token->name));
          }
          goto endlink;
        case TK_LNKWORD: 
        case TK_WORD: 
          if (isJavaLink) // special case to detect closing }
          {
            QCString w = g_token->name;
            int p;
            if (w=="}")
            {
              goto endlink;
            }
            else if ((p=w.find('}'))!=-1)
            {
              uint l=w.length();
              m_children.append(new DocWord(this,w.left(p)));
              if ((uint)p<l-1) // something left after the } (for instance a .)
              {
                result=w.right(l-p-1);
              }
              goto endlink;
            }
          }
          m_children.append(new DocWord(this,g_token->name));
          break;
        default:
          warn_doc_error(g_fileName,doctokenizerYYlineno,"Unexpected token %s",
             tokToString(tok));
        break;
      }
    }
  }
  if (tok==0)
  {
    warn_doc_error(g_fileName,doctokenizerYYlineno,"Unexpected end of comment while inside"
           " link command\n"); 
  }
endlink:

  if (m_children.isEmpty()) // no link text
  {
    m_children.append(new DocWord(this,m_refText));
  }

  handlePendingStyleCommands(this,m_children);
  DBG(("DocLink::parse() end\n"));
  DocNode *n=g_nodeStack.pop();
  ASSERT(n==this);
  return result;
}


//---------------------------------------------------------------------------

DocDotFile::DocDotFile(DocNode *parent,const QCString &name,const QCString &context) : 
      m_name(name), m_relPath(g_relPath), m_context(context)
{
  m_parent = parent; 
}

bool DocDotFile::parse()
{
  bool ok = false;
  defaultHandleTitleAndSize(CMD_DOTFILE,this,m_children,m_width,m_height);

  bool ambig;
  FileDef *fd = findFileDef(Doxygen::dotFileNameDict,m_name,ambig);
  if (fd==0 && m_name.right(4)!=".dot") // try with .dot extension as well
  {
    fd = findFileDef(Doxygen::dotFileNameDict,m_name+".dot",ambig);
  }
  if (fd)
  {
    m_file = fd->absFilePath();
    ok = true;
  }
  else if (ambig)
  {
    warn_doc_error(g_fileName,doctokenizerYYlineno,"included dot file name %s is ambiguous.\n"
           "Possible candidates:\n%s",qPrint(m_name),
           qPrint(showFileDefMatches(Doxygen::exampleNameDict,m_name))
          );
  }
  else
  {
    warn_doc_error(g_fileName,doctokenizerYYlineno,"included dot file %s is not found "
           "in any of the paths specified via DOTFILE_DIRS!",qPrint(m_name));
  }
  return ok;
}

DocMscFile::DocMscFile(DocNode *parent,const QCString &name,const QCString &context) : 
      m_name(name), m_relPath(g_relPath), m_context(context)
{
  m_parent = parent; 
}

bool DocMscFile::parse()
{
  bool ok = false;
  defaultHandleTitleAndSize(CMD_MSCFILE,this,m_children,m_width,m_height);

  bool ambig;
  FileDef *fd = findFileDef(Doxygen::mscFileNameDict,m_name,ambig);
  if (fd==0 && m_name.right(4)!=".msc") // try with .msc extension as well
  {
    fd = findFileDef(Doxygen::mscFileNameDict,m_name+".msc",ambig);
  }
  if (fd)
  {
    m_file = fd->absFilePath();
    ok = true;
  }
  else if (ambig)
  {
    warn_doc_error(g_fileName,doctokenizerYYlineno,"included msc file name %s is ambiguous.\n"
           "Possible candidates:\n%s",qPrint(m_name),
           qPrint(showFileDefMatches(Doxygen::exampleNameDict,m_name))
          );
  }
  else
  {
    warn_doc_error(g_fileName,doctokenizerYYlineno,"included msc file %s is not found "
           "in any of the paths specified via MSCFILE_DIRS!",qPrint(m_name));
  }
  return ok;
}

//---------------------------------------------------------------------------

DocDiaFile::DocDiaFile(DocNode *parent,const QCString &name,const QCString &context) :
      m_name(name), m_relPath(g_relPath), m_context(context)
{
  m_parent = parent;
}

bool DocDiaFile::parse()
{
  bool ok = false;
  defaultHandleTitleAndSize(CMD_DIAFILE,this,m_children,m_width,m_height);

  bool ambig;
  FileDef *fd = findFileDef(Doxygen::diaFileNameDict,m_name,ambig);
  if (fd==0 && m_name.right(4)!=".dia") // try with .dia extension as well
  {
    fd = findFileDef(Doxygen::diaFileNameDict,m_name+".dia",ambig);
  }
  if (fd)
  {
    m_file = fd->absFilePath();
    ok = true;
  }
  else if (ambig)
  {
    warn_doc_error(g_fileName,doctokenizerYYlineno,"included dia file name %s is ambiguous.\n"
           "Possible candidates:\n%s",qPrint(m_name),
           qPrint(showFileDefMatches(Doxygen::exampleNameDict,m_name))
          );
  }
  else
  {
    warn_doc_error(g_fileName,doctokenizerYYlineno,"included dia file %s is not found "
           "in any of the paths specified via DIAFILE_DIRS!",qPrint(m_name));
  }
  return ok;
}

//---------------------------------------------------------------------------

DocVhdlFlow::DocVhdlFlow(DocNode *parent)
{
  m_parent = parent;
}

void DocVhdlFlow::parse()
{
  g_nodeStack.push(this);
  DBG(("DocVhdlFlow::parse() start\n"));

  doctokenizerYYsetStateTitle();
  int tok;
  while ((tok=doctokenizerYYlex()))
  {
    if (!defaultHandleToken(this,tok,m_children))
    {
      errorHandleDefaultToken(this,tok,m_children,"\\vhdlflow");
    }
  }
  tok=doctokenizerYYlex();

  doctokenizerYYsetStatePara();
  handlePendingStyleCommands(this,m_children);

  DBG(("DocVhdlFlow::parse() end\n"));
  DocNode *n=g_nodeStack.pop();
  ASSERT(n==this);
  VhdlDocGen::createFlowChart(g_memberDef);
}


//---------------------------------------------------------------------------

DocImage::DocImage(DocNode *parent,const HtmlAttribList &attribs,const QCString &name,
                   Type t,const QCString &url, bool inlineImage) :
      m_attribs(attribs), m_name(name),
      m_type(t), m_relPath(g_relPath),
      m_url(url), m_inlineImage(inlineImage)
{
  m_parent = parent;
}

bool DocImage::isSVG() const
{
  QCString  locName = m_url.isEmpty() ? m_name : m_url;
  int len = locName.length();
  int fnd = locName.find('?'); // ignore part from ? until end
  if (fnd!=-1) fnd=len;
  return fnd>=4 && locName.mid(fnd-4,4)==".svg";
}

void DocImage::parse()
{
  defaultHandleTitleAndSize(CMD_IMAGE,this,m_children,m_width,m_height);
}


//---------------------------------------------------------------------------

int DocHtmlHeader::parse()
{
  int retval=RetVal_OK;
  g_nodeStack.push(this);
  DBG(("DocHtmlHeader::parse() start\n"));

  int tok;
  while ((tok=doctokenizerYYlex()))
  {
    if (!defaultHandleToken(this,tok,m_children))
    {
      switch (tok)
      {
        case TK_HTMLTAG:
          {
            int tagId=Mappers::htmlTagMapper->map(g_token->name);
            if (tagId==HTML_H1 && g_token->endTag) // found </h1> tag
            {
              if (m_level!=1)
              {
                warn_doc_error(g_fileName,doctokenizerYYlineno,"<h%d> ended with </h1>",
                    m_level); 
              }
              goto endheader;
            }
            else if (tagId==HTML_H2 && g_token->endTag) // found </h2> tag
            {
              if (m_level!=2)
              {
                warn_doc_error(g_fileName,doctokenizerYYlineno,"<h%d> ended with </h2>",
                    m_level); 
              }
              goto endheader;
            }
            else if (tagId==HTML_H3 && g_token->endTag) // found </h3> tag
            {
              if (m_level!=3)
              {
                warn_doc_error(g_fileName,doctokenizerYYlineno,"<h%d> ended with </h3>",
                    m_level); 
              }
              goto endheader;
            }
            else if (tagId==HTML_H4 && g_token->endTag) // found </h4> tag
            {
              if (m_level!=4)
              {
                warn_doc_error(g_fileName,doctokenizerYYlineno,"<h%d> ended with </h4>",
                    m_level); 
              }
              goto endheader;
            }
            else if (tagId==HTML_H5 && g_token->endTag) // found </h5> tag
            {
              if (m_level!=5)
              {
                warn_doc_error(g_fileName,doctokenizerYYlineno,"<h%d> ended with </h5>",
                    m_level); 
              }
              goto endheader;
            }
            else if (tagId==HTML_H6 && g_token->endTag) // found </h6> tag
            {
              if (m_level!=6)
              {
                warn_doc_error(g_fileName,doctokenizerYYlineno,"<h%d> ended with </h6>",
                    m_level); 
              }
              goto endheader;
            }
            else if (tagId==HTML_A)
            {
              if (!g_token->endTag)
              {
                handleAHref(this,m_children,g_token->attribs);
              }
            }
            else if (tagId==HTML_BR)
            {
              DocLineBreak *lb = new DocLineBreak(this,g_token->attribs);
              m_children.append(lb);
            }
            else
            {
              warn_doc_error(g_fileName,doctokenizerYYlineno,"Unexpected html tag <%s%s> found within <h%d> context",
                  g_token->endTag?"/":"",qPrint(g_token->name),m_level);
            }
          }
          break;
        default:
	  char tmp[20];
	  sprintf(tmp,"<h%d>tag",m_level);
          errorHandleDefaultToken(this,tok,m_children,tmp);
      }
    }
  }
  if (tok==0)
  {
    warn_doc_error(g_fileName,doctokenizerYYlineno,"Unexpected end of comment while inside"
           " <h%d> tag\n",m_level); 
  }
endheader:
  handlePendingStyleCommands(this,m_children);
  DBG(("DocHtmlHeader::parse() end\n"));
  DocNode *n=g_nodeStack.pop();
  ASSERT(n==this);
  return retval;
}

//---------------------------------------------------------------------------

int DocHRef::parse()
{
  int retval=RetVal_OK;
  g_nodeStack.push(this);
  DBG(("DocHRef::parse() start\n"));

  int tok;
  while ((tok=doctokenizerYYlex()))
  {
    if (!defaultHandleToken(this,tok,m_children))
    {
      switch (tok)
      {
        case TK_HTMLTAG:
          {
            int tagId=Mappers::htmlTagMapper->map(g_token->name);
            if (tagId==HTML_A && g_token->endTag) // found </a> tag
            {
              goto endhref;
            }
            else
            {
              warn_doc_error(g_fileName,doctokenizerYYlineno,"Unexpected html tag <%s%s> found within <a href=...> context",
                  g_token->endTag?"/":"",qPrint(g_token->name),doctokenizerYYlineno);
            }
          }
          break;
        default:
          errorHandleDefaultToken(this,tok,m_children,"<a>..</a> block");
          break;
      }
    }
  }
  if (tok==0)
  {
    warn_doc_error(g_fileName,doctokenizerYYlineno,"Unexpected end of comment while inside"
           " <a href=...> tag",doctokenizerYYlineno); 
  }
endhref:
  handlePendingStyleCommands(this,m_children);
  DBG(("DocHRef::parse() end\n"));
  DocNode *n=g_nodeStack.pop();
  ASSERT(n==this);
  return retval;
}

//---------------------------------------------------------------------------

int DocInternal::parse(int level)
{
  int retval=RetVal_OK;
  g_nodeStack.push(this);
  DBG(("DocInternal::parse() start\n"));

  // first parse any number of paragraphs
  bool isFirst=TRUE;
  DocPara *lastPar=0;
  do
  {
    DocPara *par = new DocPara(this);
    if (isFirst) { par->markFirst(); isFirst=FALSE; }
    retval=par->parse();
    if (!par->isEmpty()) 
    {
      m_children.append(par);
      lastPar=par;
    }
    else
    {
      delete par;
    }
    if (retval==TK_LISTITEM)
    {
      warn_doc_error(g_fileName,doctokenizerYYlineno,"Invalid list item found",doctokenizerYYlineno);
    }
  } while (retval!=0 && 
           retval!=RetVal_Section &&
           retval!=RetVal_Subsection &&
           retval!=RetVal_Subsubsection &&
           retval!=RetVal_Paragraph &&
           retval!=RetVal_EndInternal
          );
  if (lastPar) lastPar->markLast();

  // then parse any number of level-n sections
  while ((level==1 && retval==RetVal_Section) || 
         (level==2 && retval==RetVal_Subsection) ||
         (level==3 && retval==RetVal_Subsubsection) ||
         (level==4 && retval==RetVal_Paragraph)
        )
  {
    DocSection *s=new DocSection(this,
        QMIN(level+Doxygen::subpageNestingLevel,5),g_token->sectionId);
    m_children.append(s);
    retval = s->parse();
  }

  if (retval==RetVal_Internal)
  {
    warn_doc_error(g_fileName,doctokenizerYYlineno,"\\internal command found inside internal section");
  }

  DBG(("DocInternal::parse() end: retval=%x\n",retval));
  DocNode *n=g_nodeStack.pop();
  ASSERT(n==this);
  return retval;
}

//---------------------------------------------------------------------------

int DocIndexEntry::parse()
{
  int retval=RetVal_OK;
  g_nodeStack.push(this);
  DBG(("DocIndexEntry::parse() start\n"));
  int tok=doctokenizerYYlex();
  if (tok!=TK_WHITESPACE)
  {
    warn_doc_error(g_fileName,doctokenizerYYlineno,"expected whitespace after \\addindex command");
    goto endindexentry;
  }
  doctokenizerYYsetStateTitle();
  m_entry="";
  while ((tok=doctokenizerYYlex()))
  {
    switch (tok)
    {
      case TK_WHITESPACE:
        m_entry+=" ";
        break;
      case TK_WORD: 
      case TK_LNKWORD: 
        m_entry+=g_token->name;
        break;
      case TK_SYMBOL:
        {
          DocSymbol::SymType s = DocSymbol::decodeSymbol(g_token->name);
          switch (s)
          {
            case DocSymbol::Sym_BSlash:  m_entry+='\\'; break;
            case DocSymbol::Sym_At:      m_entry+='@';  break;
            case DocSymbol::Sym_Less:    m_entry+='<';  break;
            case DocSymbol::Sym_Greater: m_entry+='>';  break;
            case DocSymbol::Sym_Amp:     m_entry+='&';  break;
            case DocSymbol::Sym_Dollar:  m_entry+='$';  break;
            case DocSymbol::Sym_Hash:    m_entry+='#';  break;
            case DocSymbol::Sym_Percent: m_entry+='%';  break;
            case DocSymbol::Sym_apos:    m_entry+='\''; break;
            case DocSymbol::Sym_Quot:    m_entry+='"';  break;
            case DocSymbol::Sym_lsquo:   m_entry+='`';  break;
            case DocSymbol::Sym_rsquo:   m_entry+='\'';  break;
            case DocSymbol::Sym_ldquo:   m_entry+="``";  break;
            case DocSymbol::Sym_rdquo:   m_entry+="''";  break;
            case DocSymbol::Sym_ndash:   m_entry+="--";  break;
            case DocSymbol::Sym_mdash:   m_entry+="---";  break;
            default:
              warn_doc_error(g_fileName,doctokenizerYYlineno,"Unexpected symbol found as argument of \\addindex");
              break;
          }
        }
        break;
      case TK_COMMAND_AT:
        // fall through
      case TK_COMMAND_BS:
        switch (Mappers::cmdMapper->map(g_token->name))
        {
          case CMD_BSLASH:  m_entry+='\\';  break;
          case CMD_AT:      m_entry+='@';   break;
          case CMD_LESS:    m_entry+='<';   break;
          case CMD_GREATER: m_entry+='>';   break;
          case CMD_AMP:     m_entry+='&';   break;
          case CMD_DOLLAR:  m_entry+='$';   break;
          case CMD_HASH:    m_entry+='#';   break;
          case CMD_DCOLON:  m_entry+="::";  break;
          case CMD_PERCENT: m_entry+='%';   break;
          case CMD_NDASH:   m_entry+="--";  break;
          case CMD_MDASH:   m_entry+="---"; break;
          case CMD_QUOTE:   m_entry+='"';   break;
          case CMD_PUNT:    m_entry+='.';   break;
          case CMD_PLUS:    m_entry+='+';   break;
          case CMD_MINUS:   m_entry+='-';   break;
          case CMD_EQUAL:   m_entry+='=';   break;
          default:
               warn_doc_error(g_fileName,doctokenizerYYlineno,"Unexpected command %s found as argument of \\addindex",
                              qPrint(g_token->name));
               break;
        }
      break;
      default:
        warn_doc_error(g_fileName,doctokenizerYYlineno,"Unexpected token %s",
            tokToString(tok));
        break;
    }
  }
  doctokenizerYYsetStatePara();
  m_entry = m_entry.stripWhiteSpace();
endindexentry:
  DBG(("DocIndexEntry::parse() end retval=%x\n",retval));
  DocNode *n=g_nodeStack.pop();
  ASSERT(n==this);
  return retval;
}

//---------------------------------------------------------------------------

DocHtmlCaption::DocHtmlCaption(DocNode *parent,const HtmlAttribList &attribs)
{
  m_hasCaptionId = FALSE;
  HtmlAttribListIterator li(attribs);
  HtmlAttrib *opt;
  for (li.toFirst();(opt=li.current());++li)
  {
    if (opt->name=="id") // interpret id attribute as an anchor
    {
      SectionInfo *sec = Doxygen::sectionDict->find(opt->value);
      if (sec)
      {
        //printf("Found anchor %s\n",id.data());
        m_file   = sec->fileName;
        m_anchor = sec->label;
        m_hasCaptionId = TRUE;
        if (g_sectionDict && g_sectionDict->find(opt->value)==0)
        {
          //printf("Inserting in dictionary!\n");
          g_sectionDict->append(opt->value,sec);
        }
      }
      else
      {
        warn_doc_error(g_fileName,doctokenizerYYlineno,"Invalid caption id `%s'",qPrint(opt->value));
      }
    }
    else // copy attribute
    {
      m_attribs.append(new HtmlAttrib(*opt));
    }
  }
  m_parent = parent;
}

int DocHtmlCaption::parse()
{
  int retval=0;
  g_nodeStack.push(this);
  DBG(("DocHtmlCaption::parse() start\n"));
  int tok;
  while ((tok=doctokenizerYYlex()))
  {
    if (!defaultHandleToken(this,tok,m_children))
    {
      switch (tok)
      {
        case TK_HTMLTAG:
          {
            int tagId=Mappers::htmlTagMapper->map(g_token->name);
            if (tagId==HTML_CAPTION && g_token->endTag) // found </caption> tag
            {
              retval = RetVal_OK;
              goto endcaption;
            }
            else
            {
              warn_doc_error(g_fileName,doctokenizerYYlineno,"Unexpected html tag <%s%s> found within <caption> context",
                  g_token->endTag?"/":"",qPrint(g_token->name));
            }
          }
          break;
        default:
          errorHandleDefaultToken(this,tok,m_children,"<caption> tag");
          break;
      }
    }
  }
  if (tok==0)
  {
    warn_doc_error(g_fileName,doctokenizerYYlineno,"Unexpected end of comment while inside"
           " <caption> tag",doctokenizerYYlineno); 
  }
endcaption:
  handlePendingStyleCommands(this,m_children);
  DBG(("DocHtmlCaption::parse() end\n"));
  DocNode *n=g_nodeStack.pop();
  ASSERT(n==this);
  return retval;
}

//---------------------------------------------------------------------------

int DocHtmlCell::parse()
{
  int retval=RetVal_OK;
  g_nodeStack.push(this);
  DBG(("DocHtmlCell::parse() start\n"));

  // parse one or more paragraphs
  bool isFirst=TRUE;
  DocPara *par=0;
  do
  {
    par = new DocPara(this);
    if (isFirst) { par->markFirst(); isFirst=FALSE; }
    m_children.append(par);
    retval=par->parse();
    if (retval==TK_HTMLTAG)
    {
      int tagId=Mappers::htmlTagMapper->map(g_token->name);
      if (tagId==HTML_TD && g_token->endTag) // found </dt> tag
      {
        retval=TK_NEWPARA; // ignore the tag
      }
      else if (tagId==HTML_TH && g_token->endTag) // found </th> tag
      {
        retval=TK_NEWPARA; // ignore the tag
      }
    }
  }
  while (retval==TK_NEWPARA);
  if (par) par->markLast();

  DBG(("DocHtmlCell::parse() end\n"));
  DocNode *n=g_nodeStack.pop();
  ASSERT(n==this);
  return retval;
}

int DocHtmlCell::parseXml()
{
  int retval=RetVal_OK;
  g_nodeStack.push(this);
  DBG(("DocHtmlCell::parseXml() start\n"));

  // parse one or more paragraphs
  bool isFirst=TRUE;
  DocPara *par=0;
  do
  {
    par = new DocPara(this);
    if (isFirst) { par->markFirst(); isFirst=FALSE; }
    m_children.append(par);
    retval=par->parse();
    if (retval==TK_HTMLTAG)
    {
      int tagId=Mappers::htmlTagMapper->map(g_token->name);
      if (tagId==XML_ITEM && g_token->endTag) // found </item> tag
      {
        retval=TK_NEWPARA; // ignore the tag
      }
      else if (tagId==XML_DESCRIPTION && g_token->endTag) // found </description> tag
      {
        retval=TK_NEWPARA; // ignore the tag
      }
    }
  }
  while (retval==TK_NEWPARA);
  if (par) par->markLast();

  DBG(("DocHtmlCell::parseXml() end\n"));
  DocNode *n=g_nodeStack.pop();
  ASSERT(n==this);
  return retval;
}

int DocHtmlCell::rowSpan() const
{
  int retval = 0;
  HtmlAttribList attrs = attribs();
  uint i;
  for (i=0; i<attrs.count(); ++i) 
  {
    if (attrs.at(i)->name.lower()=="rowspan")
    {
      retval = attrs.at(i)->value.toInt();
      break;
    }
  }
  return retval;
}

int DocHtmlCell::colSpan() const
{
  int retval = 1;
  HtmlAttribList attrs = attribs();
  uint i;
  for (i=0; i<attrs.count(); ++i) 
  {
    if (attrs.at(i)->name.lower()=="colspan")
    {
      retval = QMAX(1,attrs.at(i)->value.toInt());
      break;
    }
  }
  return retval;
}

DocHtmlCell::Alignment DocHtmlCell::alignment() const
{
  HtmlAttribList attrs = attribs();
  uint i;
  for (i=0; i<attrs.count(); ++i)
  {
    if (attrs.at(i)->name.lower()=="align")
    {
      if (attrs.at(i)->value.lower()=="center")
        return Center;
      else if (attrs.at(i)->value.lower()=="right")
        return Right;
      else return Left;
    }
    else if (attrs.at(i)->name.lower()=="class")
    {
      if (attrs.at(i)->value.lower()=="markdowntableheadcenter")
        return Center;
      else if (attrs.at(i)->value.lower()=="markdowntableheadright")
        return Right;
      else if (attrs.at(i)->value.lower()=="markdowntableheadleft")
        return Left;
      else if (attrs.at(i)->value.lower()=="markdowntableheadnone")
        return Center;
      else if (attrs.at(i)->value.lower()=="markdowntablebodycenter")
        return Center;
      else if (attrs.at(i)->value.lower()=="markdowntablebodyright")
        return Right;
      else if (attrs.at(i)->value.lower()=="markdowntablebodyleft")
        return Left;
      else if (attrs.at(i)->value.lower()=="markdowntablebodynone")
        return Left;
      else return Left;
    }
  }
  return Left;
}


//---------------------------------------------------------------------------

int DocHtmlRow::parse()
{
  int retval=RetVal_OK;
  g_nodeStack.push(this);
  DBG(("DocHtmlRow::parse() start\n"));

  bool isHeading=FALSE;
  bool isFirst=TRUE;
  DocHtmlCell *cell=0;

  // get next token
  int tok=doctokenizerYYlex();
  // skip whitespace
  while (tok==TK_WHITESPACE || tok==TK_NEWPARA) tok=doctokenizerYYlex();
  // should find a html tag now
  if (tok==TK_HTMLTAG)
  {
    int tagId=Mappers::htmlTagMapper->map(g_token->name);
    if (tagId==HTML_TD && !g_token->endTag) // found <td> tag
    {
    }
    else if (tagId==HTML_TH && !g_token->endTag) // found <th> tag
    {
      isHeading=TRUE;
    }
    else // found some other tag
    {
      warn_doc_error(g_fileName,doctokenizerYYlineno,"expected <td> or <th> tag but "
          "found <%s> instead!",qPrint(g_token->name));
      doctokenizerYYpushBackHtmlTag(g_token->name);
      goto endrow;
    }
  }
  else if (tok==0) // premature end of comment
  {
    warn_doc_error(g_fileName,doctokenizerYYlineno,"unexpected end of comment while looking"
        " for a html description title");
    goto endrow;
  }
  else // token other than html token
  {
    warn_doc_error(g_fileName,doctokenizerYYlineno,"expected <td> or <th> tag but found %s token instead!",
        tokToString(tok));
    goto endrow;
  }

  // parse one or more cells
  do
  {
    cell=new DocHtmlCell(this,g_token->attribs,isHeading);
    cell->markFirst(isFirst);
    isFirst=FALSE;
    m_children.append(cell);
    retval=cell->parse();
    isHeading = retval==RetVal_TableHCell;
  }
  while (retval==RetVal_TableCell || retval==RetVal_TableHCell);
  if (cell) cell->markLast(TRUE);

endrow:
  DBG(("DocHtmlRow::parse() end\n"));
  DocNode *n=g_nodeStack.pop();
  ASSERT(n==this);
  return retval;
}

int DocHtmlRow::parseXml(bool isHeading)
{
  int retval=RetVal_OK;
  g_nodeStack.push(this);
  DBG(("DocHtmlRow::parseXml() start\n"));

  bool isFirst=TRUE;
  DocHtmlCell *cell=0;

  // get next token
  int tok=doctokenizerYYlex();
  // skip whitespace
  while (tok==TK_WHITESPACE || tok==TK_NEWPARA) tok=doctokenizerYYlex();
  // should find a html tag now
  if (tok==TK_HTMLTAG)
  {
    int tagId=Mappers::htmlTagMapper->map(g_token->name);
    if (tagId==XML_TERM && !g_token->endTag) // found <term> tag
    {
    }
    else if (tagId==XML_DESCRIPTION && !g_token->endTag) // found <description> tag
    {
    }
    else // found some other tag
    {
      warn_doc_error(g_fileName,doctokenizerYYlineno,"expected <term> or <description> tag but "
          "found <%s> instead!",qPrint(g_token->name));
      doctokenizerYYpushBackHtmlTag(g_token->name);
      goto endrow;
    }
  }
  else if (tok==0) // premature end of comment
  {
    warn_doc_error(g_fileName,doctokenizerYYlineno,"unexpected end of comment while looking"
        " for a html description title");
    goto endrow;
  }
  else // token other than html token
  {
    warn_doc_error(g_fileName,doctokenizerYYlineno,"expected <td> or <th> tag but found %s token instead!",
        tokToString(tok));
    goto endrow;
  }

  do
  {
    cell=new DocHtmlCell(this,g_token->attribs,isHeading);
    cell->markFirst(isFirst);
    isFirst=FALSE;
    m_children.append(cell);
    retval=cell->parseXml();
  }
  while (retval==RetVal_TableCell || retval==RetVal_TableHCell);
  if (cell) cell->markLast(TRUE);

endrow:
  DBG(("DocHtmlRow::parseXml() end\n"));
  DocNode *n=g_nodeStack.pop();
  ASSERT(n==this);
  return retval;
}

//---------------------------------------------------------------------------

int DocHtmlTable::parse()
{
  int retval=RetVal_OK;
  g_nodeStack.push(this);
  DBG(("DocHtmlTable::parse() start\n"));
  
getrow:
  // get next token
  int tok=doctokenizerYYlex();
  // skip whitespace
  while (tok==TK_WHITESPACE || tok==TK_NEWPARA) tok=doctokenizerYYlex();
  // should find a html tag now
  if (tok==TK_HTMLTAG)
  {
    int tagId=Mappers::htmlTagMapper->map(g_token->name);
    if (tagId==HTML_TR && !g_token->endTag) // found <tr> tag
    {
      // no caption, just rows
      retval=RetVal_TableRow;
    }
    else if (tagId==HTML_CAPTION && !g_token->endTag) // found <caption> tag
    {
      if (m_caption)
      {
        warn_doc_error(g_fileName,doctokenizerYYlineno,"table already has a caption, found another one");
      }
      else
      {
        m_caption = new DocHtmlCaption(this,g_token->attribs);
        retval=m_caption->parse();

        if (retval==RetVal_OK) // caption was parsed ok
        {
          goto getrow;
        }
      }
    }
    else // found wrong token
    {
      warn_doc_error(g_fileName,doctokenizerYYlineno,"expected <tr> or <caption> tag but "
          "found <%s%s> instead!", g_token->endTag ? "/" : "", qPrint(g_token->name));
    }
  }
  else if (tok==0) // premature end of comment
  {
      warn_doc_error(g_fileName,doctokenizerYYlineno,"unexpected end of comment while looking"
          " for a <tr> or <caption> tag");
  }
  else // token other than html token
  {
    warn_doc_error(g_fileName,doctokenizerYYlineno,"expected <tr> tag but found %s token instead!",
        tokToString(tok));
  }
       
  // parse one or more rows
  while (retval==RetVal_TableRow)
  {
    DocHtmlRow *tr=new DocHtmlRow(this,g_token->attribs);
    m_children.append(tr);
    retval=tr->parse();
  } 

  computeTableGrid();

  DBG(("DocHtmlTable::parse() end\n"));
  DocNode *n=g_nodeStack.pop();
  ASSERT(n==this);
  return retval==RetVal_EndTable ? RetVal_OK : retval;
}

int DocHtmlTable::parseXml()
{
  int retval=RetVal_OK;
  g_nodeStack.push(this);
  DBG(("DocHtmlTable::parseXml() start\n"));
  
  // get next token
  int tok=doctokenizerYYlex();
  // skip whitespace
  while (tok==TK_WHITESPACE || tok==TK_NEWPARA) tok=doctokenizerYYlex();
  // should find a html tag now
  int tagId=0;
  bool isHeader=FALSE;
  if (tok==TK_HTMLTAG)
  {
    tagId=Mappers::htmlTagMapper->map(g_token->name);
    if (tagId==XML_ITEM && !g_token->endTag) // found <item> tag
    {
      retval=RetVal_TableRow;
    }
    if (tagId==XML_LISTHEADER && !g_token->endTag) // found <listheader> tag
    {
      retval=RetVal_TableRow;
      isHeader=TRUE;
    }
  }

  // parse one or more rows
  while (retval==RetVal_TableRow)
  {
    DocHtmlRow *tr=new DocHtmlRow(this,g_token->attribs);
    m_children.append(tr);
    retval=tr->parseXml(isHeader);
    isHeader=FALSE;
  } 

  computeTableGrid();

  DBG(("DocHtmlTable::parseXml() end\n"));
  DocNode *n=g_nodeStack.pop();
  ASSERT(n==this);
  tagId=Mappers::htmlTagMapper->map(g_token->name);
  return tagId==XML_LIST && g_token->endTag ? RetVal_OK : retval;
}

/** Helper class to compute the grid for an HTML style table */
struct ActiveRowSpan
{
  ActiveRowSpan(int rows,int col) : rowsLeft(rows), column(col) {}
  int rowsLeft;
  int column;  
};

/** List of ActiveRowSpan classes. */
typedef QList<ActiveRowSpan> RowSpanList;

/** determines the location of all cells in a grid, resolving row and
    column spans. For each the total number of visible cells is computed,
    and the total number of visible columns over all rows is stored.
 */
void DocHtmlTable::computeTableGrid()
{
  //printf("computeTableGrid()\n");
  RowSpanList rowSpans;
  rowSpans.setAutoDelete(TRUE);
  int maxCols=0;
  int rowIdx=1;
  QListIterator<DocNode> li(children());
  DocNode *rowNode;
  for (li.toFirst();(rowNode=li.current());++li)
  {
    int colIdx=1;
    int cells=0;
    if (rowNode->kind()==DocNode::Kind_HtmlRow)
    {
      uint i;
      DocHtmlRow *row = (DocHtmlRow*)rowNode;
      QListIterator<DocNode> rli(row->children());
      DocNode *cellNode;
      for (rli.toFirst();(cellNode=rli.current());++rli)
      {
        if (cellNode->kind()==DocNode::Kind_HtmlCell)
        {
          DocHtmlCell *cell = (DocHtmlCell*)cellNode;
          int rs = cell->rowSpan();
          int cs = cell->colSpan();

          for (i=0;i<rowSpans.count();i++)
          {
            if (rowSpans.at(i)->rowsLeft>0 && 
                rowSpans.at(i)->column==colIdx) 
            {
              colIdx=rowSpans.at(i)->column+1;
              cells++;
            }
          }
          if (rs>0) rowSpans.append(new ActiveRowSpan(rs,colIdx));
          //printf("found cell at (%d,%d)\n",rowIdx,colIdx);
          cell->setRowIndex(rowIdx);
          cell->setColumnIndex(colIdx);
          colIdx+=cs; 
          cells++;
        }
      }
      for (i=0;i<rowSpans.count();i++)
      {
        if (rowSpans.at(i)->rowsLeft>0) rowSpans.at(i)->rowsLeft--;
      }
      row->setVisibleCells(cells);
      row->setRowIndex(rowIdx);
      rowIdx++;
    }
    if (colIdx-1>maxCols) maxCols=colIdx-1;
  }
  m_numCols = maxCols;
}

void DocHtmlTable::accept(DocVisitor *v) 
{ 
  v->visitPre(this); 
  // for HTML output we put the caption first
  //if (m_caption && v->id()==DocVisitor_Html) m_caption->accept(v);
  // doxygen 1.8.11: always put the caption first
  if (m_caption) m_caption->accept(v);
  QListIterator<DocNode> cli(m_children);
  DocNode *n;
  for (cli.toFirst();(n=cli.current());++cli) n->accept(v);
  // for other output formats we put the caption last
  //if (m_caption && v->id()!=DocVisitor_Html) m_caption->accept(v);
  v->visitPost(this); 
}

//---------------------------------------------------------------------------

int DocHtmlDescTitle::parse()
{
  int retval=0;
  g_nodeStack.push(this);
  DBG(("DocHtmlDescTitle::parse() start\n"));

  int tok;
  while ((tok=doctokenizerYYlex()))
  {
    if (!defaultHandleToken(this,tok,m_children))
    {
      switch (tok)
      {
        case TK_COMMAND_AT:
        // fall through
        case TK_COMMAND_BS:
          {
            QCString cmdName=g_token->name;
            bool isJavaLink=FALSE;
            switch (Mappers::cmdMapper->map(cmdName))
            {
              case CMD_REF:
                {
                  int tok=doctokenizerYYlex();
                  if (tok!=TK_WHITESPACE)
                  {
                    warn_doc_error(g_fileName,doctokenizerYYlineno,"expected whitespace after \\%s command",
                        qPrint(g_token->name));
                  }
                  else
                  {
                    doctokenizerYYsetStateRef();
                    tok=doctokenizerYYlex(); // get the reference id
                    if (tok!=TK_WORD)
                    {
                      warn_doc_error(g_fileName,doctokenizerYYlineno,"unexpected token %s as the argument of \\%s command",
                          tokToString(tok),qPrint(cmdName));
                    }
                    else
                    {
                      DocRef *ref = new DocRef(this,g_token->name,g_context);
                      m_children.append(ref);
                      ref->parse();
                    }
                    doctokenizerYYsetStatePara();
                  }
                }
                break;
              case CMD_JAVALINK:
                isJavaLink=TRUE;
                // fall through
              case CMD_LINK:
                {
                  int tok=doctokenizerYYlex();
                  if (tok!=TK_WHITESPACE)
                  {
                    warn_doc_error(g_fileName,doctokenizerYYlineno,"expected whitespace after \\%s command",
                        qPrint(cmdName));
                  }
                  else
                  {
                    doctokenizerYYsetStateLink();
                    tok=doctokenizerYYlex();
                    if (tok!=TK_WORD)
                    {
                      warn_doc_error(g_fileName,doctokenizerYYlineno,"unexpected token %s as the argument of \\%s command",
                          tokToString(tok),qPrint(cmdName));
                    }
                    else
                    {
                      doctokenizerYYsetStatePara();
                      DocLink *lnk = new DocLink(this,g_token->name);
                      m_children.append(lnk);
                      QCString leftOver = lnk->parse(isJavaLink);
                      if (!leftOver.isEmpty())
                      {
                        m_children.append(new DocWord(this,leftOver));
                      }
                    }
                  }
                }

                break;
              default:
                warn_doc_error(g_fileName,doctokenizerYYlineno,"Illegal command \\%s found as part of a <dt> tag",
                               qPrint(g_token->name));
            }
          }
          break;
        case TK_SYMBOL: 
          warn_doc_error(g_fileName,doctokenizerYYlineno,"Unsupported symbol \\%s found as part of a <dt> tag",
              qPrint(g_token->name));
          break;
        case TK_HTMLTAG:
          {
            int tagId=Mappers::htmlTagMapper->map(g_token->name);
            if (tagId==HTML_DD && !g_token->endTag) // found <dd> tag
            {
              retval = RetVal_DescData;
              goto endtitle;
            }
            else if (tagId==HTML_DT && g_token->endTag)
            {
              // ignore </dt> tag.
            }
            else if (tagId==HTML_DT)
            {
              // missing <dt> tag.
              retval = RetVal_DescTitle;
              goto endtitle;
            }
            else if (tagId==HTML_DL && g_token->endTag)
            {
              retval=RetVal_EndDesc;
              goto endtitle;
            }
            else if (tagId==HTML_A)
            {
              if (!g_token->endTag)
              {
                handleAHref(this,m_children,g_token->attribs);
              }
            }
            else
            {
              warn_doc_error(g_fileName,doctokenizerYYlineno,"Unexpected html tag <%s%s> found within <dt> context",
                  g_token->endTag?"/":"",qPrint(g_token->name));
            }
          }
          break;
        default:
          warn_doc_error(g_fileName,doctokenizerYYlineno,"Unexpected token %s found as part of a <dt> tag",
              tokToString(tok));
          break;
      }
    }
  }
  if (tok==0)
  {
    warn_doc_error(g_fileName,doctokenizerYYlineno,"Unexpected end of comment while inside"
        " <dt> tag"); 
  }
endtitle:
  handlePendingStyleCommands(this,m_children);
  DBG(("DocHtmlDescTitle::parse() end\n"));
  DocNode *n=g_nodeStack.pop();
  ASSERT(n==this);
  return retval;
}

//---------------------------------------------------------------------------

int DocHtmlDescData::parse()
{
  m_attribs = g_token->attribs;
  int retval=0;
  g_nodeStack.push(this);
  DBG(("DocHtmlDescData::parse() start\n"));

  bool isFirst=TRUE;
  DocPara *par=0;
  do
  {
    par = new DocPara(this);
    if (isFirst) { par->markFirst(); isFirst=FALSE; }
    m_children.append(par);
    retval=par->parse();
  }
  while (retval==TK_NEWPARA);
  if (par) par->markLast();
  
  DBG(("DocHtmlDescData::parse() end\n"));
  DocNode *n=g_nodeStack.pop();
  ASSERT(n==this);
  return retval;
}

//---------------------------------------------------------------------------

int DocHtmlDescList::parse()
{
  int retval=RetVal_OK;
  g_nodeStack.push(this);
  DBG(("DocHtmlDescList::parse() start\n"));

  // get next token
  int tok=doctokenizerYYlex();
  // skip whitespace
  while (tok==TK_WHITESPACE || tok==TK_NEWPARA) tok=doctokenizerYYlex();
  // should find a html tag now
  if (tok==TK_HTMLTAG)
  {
    int tagId=Mappers::htmlTagMapper->map(g_token->name);
    if (tagId==HTML_DT && !g_token->endTag) // found <dt> tag
    {
      // continue
    }
    else // found some other tag
    {
      warn_doc_error(g_fileName,doctokenizerYYlineno,"expected <dt> tag but "
          "found <%s> instead!",qPrint(g_token->name));
      doctokenizerYYpushBackHtmlTag(g_token->name);
      goto enddesclist;
    }
  }
  else if (tok==0) // premature end of comment
  {
    warn_doc_error(g_fileName,doctokenizerYYlineno,"unexpected end of comment while looking"
        " for a html description title");
    goto enddesclist;
  }
  else // token other than html token
  {
    warn_doc_error(g_fileName,doctokenizerYYlineno,"expected <dt> tag but found %s token instead!",
        tokToString(tok));
    goto enddesclist;
  }

  do
  {
    DocHtmlDescTitle *dt=new DocHtmlDescTitle(this,g_token->attribs);
    m_children.append(dt);
    DocHtmlDescData *dd=new DocHtmlDescData(this);
    m_children.append(dd);
    retval=dt->parse();
    if (retval==RetVal_DescData)
    {
      retval=dd->parse();
    }
    else if (retval!=RetVal_DescTitle)
    {
      // error
      break;
    }
  } while (retval==RetVal_DescTitle);

  if (retval==0)
  {
    warn_doc_error(g_fileName,doctokenizerYYlineno,"unexpected end of comment while inside <dl> block");
  }

enddesclist:

  DocNode *n=g_nodeStack.pop();
  ASSERT(n==this);
  DBG(("DocHtmlDescList::parse() end\n"));
  return retval==RetVal_EndDesc ? RetVal_OK : retval;
}

//---------------------------------------------------------------------------

int DocHtmlListItem::parse()
{
  DBG(("DocHtmlListItem::parse() start\n"));
  int retval=0;
  g_nodeStack.push(this);

  // parse one or more paragraphs
  bool isFirst=TRUE;
  DocPara *par=0;
  do
  {
    par = new DocPara(this);
    if (isFirst) { par->markFirst(); isFirst=FALSE; }
    m_children.append(par);
    retval=par->parse();
  }
  while (retval==TK_NEWPARA);
  if (par) par->markLast();

  DocNode *n=g_nodeStack.pop();
  ASSERT(n==this);
  DBG(("DocHtmlListItem::parse() end retval=%x\n",retval));
  return retval;
}

int DocHtmlListItem::parseXml()
{
  DBG(("DocHtmlListItem::parseXml() start\n"));
  int retval=0;
  g_nodeStack.push(this);

  // parse one or more paragraphs
  bool isFirst=TRUE;
  DocPara *par=0;
  do
  {
    par = new DocPara(this);
    if (isFirst) { par->markFirst(); isFirst=FALSE; }
    m_children.append(par);
    retval=par->parse();
    if (retval==0) break;

    //printf("new item: retval=%x g_token->name=%s g_token->endTag=%d\n",
    //    retval,qPrint(g_token->name),g_token->endTag);
    if (retval==RetVal_ListItem)
    {
      break;
    }
  }
  while (retval!=RetVal_CloseXml);

  if (par) par->markLast();

  DocNode *n=g_nodeStack.pop();
  ASSERT(n==this);
  DBG(("DocHtmlListItem::parseXml() end retval=%x\n",retval));
  return retval;
}

//---------------------------------------------------------------------------

int DocHtmlList::parse()
{
  DBG(("DocHtmlList::parse() start\n"));
  int retval=RetVal_OK;
  int num=1;
  g_nodeStack.push(this);

  // get next token
  int tok=doctokenizerYYlex();
  // skip whitespace and paragraph breaks
  while (tok==TK_WHITESPACE || tok==TK_NEWPARA) tok=doctokenizerYYlex();
  // should find a html tag now
  if (tok==TK_HTMLTAG)
  {
    int tagId=Mappers::htmlTagMapper->map(g_token->name);
    if (tagId==HTML_LI && !g_token->endTag) // found <li> tag
    {
      // ok, we can go on.
    }
    else if (((m_type==Unordered && tagId==HTML_UL) ||
              (m_type==Ordered   && tagId==HTML_OL)
             ) && g_token->endTag
            ) // found empty list
    {
      // add dummy item to obtain valid HTML
      m_children.append(new DocHtmlListItem(this,HtmlAttribList(),1));
      warn_doc_error(g_fileName,doctokenizerYYlineno,"empty list!");
      retval = RetVal_EndList;
      goto endlist;
    }
    else // found some other tag
    {
      // add dummy item to obtain valid HTML
      m_children.append(new DocHtmlListItem(this,HtmlAttribList(),1));
      warn_doc_error(g_fileName,doctokenizerYYlineno,"expected <li> tag but "
          "found <%s%s> instead!",g_token->endTag?"/":"",qPrint(g_token->name));
      doctokenizerYYpushBackHtmlTag(g_token->name);
      goto endlist;
    }
  }
  else if (tok==0) // premature end of comment
  {
    // add dummy item to obtain valid HTML
    m_children.append(new DocHtmlListItem(this,HtmlAttribList(),1));
    warn_doc_error(g_fileName,doctokenizerYYlineno,"unexpected end of comment while looking"
        " for a html list item");
    goto endlist;
  }
  else // token other than html token
  {
    // add dummy item to obtain valid HTML
    m_children.append(new DocHtmlListItem(this,HtmlAttribList(),1));
    warn_doc_error(g_fileName,doctokenizerYYlineno,"expected <li> tag but found %s token instead!",
        tokToString(tok));
    goto endlist;
  }

  do
  {
    DocHtmlListItem *li=new DocHtmlListItem(this,g_token->attribs,num++);
    m_children.append(li);
    retval=li->parse();
  } while (retval==RetVal_ListItem);
  
  if (retval==0)
  {
    warn_doc_error(g_fileName,doctokenizerYYlineno,"unexpected end of comment while inside <%cl> block",
        m_type==Unordered ? 'u' : 'o');
  }

endlist:
  DBG(("DocHtmlList::parse() end retval=%x\n",retval));
  DocNode *n=g_nodeStack.pop();
  ASSERT(n==this);
  return retval==RetVal_EndList ? RetVal_OK : retval;
}

int DocHtmlList::parseXml()
{
  DBG(("DocHtmlList::parseXml() start\n"));
  int retval=RetVal_OK;
  int num=1;
  g_nodeStack.push(this);

  // get next token
  int tok=doctokenizerYYlex();
  // skip whitespace and paragraph breaks
  while (tok==TK_WHITESPACE || tok==TK_NEWPARA) tok=doctokenizerYYlex();
  // should find a html tag now
  if (tok==TK_HTMLTAG)
  {
    int tagId=Mappers::htmlTagMapper->map(g_token->name);
    //printf("g_token->name=%s g_token->endTag=%d\n",qPrint(g_token->name),g_token->endTag);
    if (tagId==XML_ITEM && !g_token->endTag) // found <item> tag
    {
      // ok, we can go on.
    }
    else // found some other tag
    {
      warn_doc_error(g_fileName,doctokenizerYYlineno,"expected <item> tag but "
          "found <%s> instead!",qPrint(g_token->name));
      doctokenizerYYpushBackHtmlTag(g_token->name);
      goto endlist;
    }
  }
  else if (tok==0) // premature end of comment
  {
    warn_doc_error(g_fileName,doctokenizerYYlineno,"unexpected end of comment while looking"
        " for a html list item");
    goto endlist;
  }
  else // token other than html token
  {
    warn_doc_error(g_fileName,doctokenizerYYlineno,"expected <item> tag but found %s token instead!",
        tokToString(tok));
    goto endlist;
  }

  do
  {
    DocHtmlListItem *li=new DocHtmlListItem(this,g_token->attribs,num++);
    m_children.append(li);
    retval=li->parseXml();
    if (retval==0) break;
    //printf("retval=%x g_token->name=%s\n",retval,qPrint(g_token->name));
  } while (retval==RetVal_ListItem);
  
  if (retval==0)
  {
    warn_doc_error(g_fileName,doctokenizerYYlineno,"unexpected end of comment while inside <list type=\"%s\"> block",
        m_type==Unordered ? "bullet" : "number");
  }

endlist:
  DBG(("DocHtmlList::parseXml() end retval=%x\n",retval));
  DocNode *n=g_nodeStack.pop();
  ASSERT(n==this);
  return retval==RetVal_EndList || 
         (retval==RetVal_CloseXml || g_token->name=="list") ? 
         RetVal_OK : retval;
}

//--------------------------------------------------------------------------

int DocHtmlBlockQuote::parse()
{
  DBG(("DocHtmlBlockQuote::parse() start\n"));
  int retval=0;
  g_nodeStack.push(this);

  // parse one or more paragraphs 
  bool isFirst=TRUE;
  DocPara *par=0;
  do
  {
    par = new DocPara(this);
    if (isFirst) { par->markFirst(); isFirst=FALSE; }
    m_children.append(par);
    retval=par->parse();
  }
  while (retval==TK_NEWPARA);
  if (par) par->markLast();

  DocNode *n=g_nodeStack.pop();
  ASSERT(n==this);
  DBG(("DocHtmlBlockQuote::parse() end retval=%x\n",retval));
  return (retval==RetVal_EndBlockQuote) ? RetVal_OK : retval;
}

//---------------------------------------------------------------------------

int DocParBlock::parse()
{
  DBG(("DocParBlock::parse() start\n"));
  int retval=0;
  g_nodeStack.push(this);

  // parse one or more paragraphs 
  bool isFirst=TRUE;
  DocPara *par=0;
  do
  {
    par = new DocPara(this);
    if (isFirst) { par->markFirst(); isFirst=FALSE; }
    m_children.append(par);
    retval=par->parse();
  }
  while (retval==TK_NEWPARA);
  if (par) par->markLast();

  DocNode *n=g_nodeStack.pop();
  ASSERT(n==this);
  DBG(("DocParBlock::parse() end retval=%x\n",retval));
  return (retval==RetVal_EndBlockQuote) ? RetVal_OK : retval;
}

//---------------------------------------------------------------------------

int DocSimpleListItem::parse()
{
  g_nodeStack.push(this);
  int rv=m_paragraph->parse();
  m_paragraph->markFirst();
  m_paragraph->markLast();
  DocNode *n=g_nodeStack.pop();
  ASSERT(n==this);
  return rv;
}

//--------------------------------------------------------------------------

int DocSimpleList::parse()
{
  g_nodeStack.push(this);
  int rv;
  do
  {
    DocSimpleListItem *li=new DocSimpleListItem(this);
    m_children.append(li);
    rv=li->parse();
  } while (rv==RetVal_ListItem);
  DocNode *n=g_nodeStack.pop();
  ASSERT(n==this);
  return (rv!=TK_NEWPARA) ? rv : RetVal_OK;
}

//--------------------------------------------------------------------------

DocAutoListItem::DocAutoListItem(DocNode *parent,int indent,int num) 
      : m_indent(indent), m_itemNum(num)
{ 
  m_parent = parent; 
}

int DocAutoListItem::parse()
{
  int retval = RetVal_OK;
  g_nodeStack.push(this);
  
  // first parse any number of paragraphs
  bool isFirst=TRUE;
  DocPara *lastPar=0;
  do
  {
    DocPara *par = new DocPara(this);
    if (isFirst) { par->markFirst(); isFirst=FALSE; }
    retval=par->parse();
    if (!par->isEmpty()) 
    {
      m_children.append(par);
      if (lastPar) lastPar->markLast(FALSE);
      lastPar=par;
    }
    else
    {
      delete par;
    }
    // next paragraph should be more indented than the - marker to belong
    // to this item
  } while (retval==TK_NEWPARA && g_token->indent>m_indent);
  if (lastPar) lastPar->markLast();

  DocNode *n=g_nodeStack.pop();
  ASSERT(n==this);
  //printf("DocAutoListItem: retval=%d indent=%d\n",retval,g_token->indent);
  return retval;
}

//--------------------------------------------------------------------------

DocAutoList::DocAutoList(DocNode *parent,int indent,bool isEnumList,
                         int depth) : 
      m_indent(indent), m_isEnumList(isEnumList),
      m_depth(depth)
{ 
  m_parent = parent; 
}

int DocAutoList::parse()
{
  int retval = RetVal_OK;
  int num=1;
  g_nodeStack.push(this);
  doctokenizerYYstartAutoList();
	  // first item or sub list => create new list
  do
  {
    if (g_token->id!=-1) // explicitly numbered list
    {
      num=g_token->id;  // override num with real number given
    }
    DocAutoListItem *li = new DocAutoListItem(this,m_indent,num++);
    m_children.append(li);
    retval=li->parse();
    //printf("DocAutoList::parse(): retval=0x%x g_token->indent=%d m_indent=%d "
    //       "m_isEnumList=%d g_token->isEnumList=%d g_token->name=%s\n", 
    //       retval,g_token->indent,m_indent,m_isEnumList,g_token->isEnumList,
    //       g_token->name.data());
    //printf("num=%d g_token->id=%d\n",num,g_token->id);
  } 
  while (retval==TK_LISTITEM &&                // new list item
         m_indent==g_token->indent &&          // at same indent level
	 m_isEnumList==g_token->isEnumList &&  // of the same kind
         (g_token->id==-1 || g_token->id>=num)  // increasing number (or no number)
        );

  doctokenizerYYendAutoList();
  DocNode *n=g_nodeStack.pop();
  ASSERT(n==this);
  return retval;
}

//--------------------------------------------------------------------------

void DocTitle::parse()
{
  DBG(("DocTitle::parse() start\n"));
  g_nodeStack.push(this);
  doctokenizerYYsetStateTitle();
  int tok;
  while ((tok=doctokenizerYYlex()))
  {
    if (!defaultHandleToken(this,tok,m_children))
    {
      errorHandleDefaultToken(this,tok,m_children,"title section");
    }
  }
  doctokenizerYYsetStatePara();
  handlePendingStyleCommands(this,m_children);
  DBG(("DocTitle::parse() end\n"));
  DocNode *n = g_nodeStack.pop();
  ASSERT(n==this);
}

void DocTitle::parseFromString(const QCString &text)
{
  m_children.append(new DocWord(this,text));
}

//--------------------------------------------------------------------------

DocSimpleSect::DocSimpleSect(DocNode *parent,Type t) : 
     m_type(t)
{ 
  m_parent = parent; 
  m_title=0; 
}

DocSimpleSect::~DocSimpleSect()
{ 
  delete m_title; 
}

void DocSimpleSect::accept(DocVisitor *v)
{
  v->visitPre(this);
  if (m_title) m_title->accept(v);
  QListIterator<DocNode> cli(m_children);
  DocNode *n;
  for (cli.toFirst();(n=cli.current());++cli) n->accept(v);
  v->visitPost(this);
}

int DocSimpleSect::parse(bool userTitle,bool needsSeparator)
{
  DBG(("DocSimpleSect::parse() start\n"));
  g_nodeStack.push(this);

  // handle case for user defined title
  if (userTitle)
  {
    m_title = new DocTitle(this);
    m_title->parse();
  }
  
  // add new paragraph as child
  DocPara *par = new DocPara(this);
  if (m_children.isEmpty()) 
  {
    par->markFirst();
  }
  else
  {
    ASSERT(m_children.getLast()->kind()==DocNode::Kind_Para);
    ((DocPara *)m_children.getLast())->markLast(FALSE);
  }
  par->markLast();
  if (needsSeparator) m_children.append(new DocSimpleSectSep(this));
  m_children.append(par);
  
  // parse the contents of the paragraph
  int retval = par->parse();

  DBG(("DocSimpleSect::parse() end retval=%d\n",retval));
  DocNode *n=g_nodeStack.pop();
  ASSERT(n==this);
  return retval; // 0==EOF, TK_NEWPARA, TK_LISTITEM, TK_ENDLIST, RetVal_SimpleSec
}

int DocSimpleSect::parseRcs()
{
  DBG(("DocSimpleSect::parseRcs() start\n"));
  g_nodeStack.push(this);

  m_title = new DocTitle(this);
  m_title->parseFromString(g_token->name);

  QCString text = g_token->text;
  docParserPushContext(); // this will create a new g_token
  internalValidatingParseDoc(this,m_children,text);
  docParserPopContext(); // this will restore the old g_token

  DBG(("DocSimpleSect::parseRcs()\n"));
  DocNode *n=g_nodeStack.pop();
  ASSERT(n==this);
  return RetVal_OK; 
}

int DocSimpleSect::parseXml()
{
  DBG(("DocSimpleSect::parse() start\n"));
  g_nodeStack.push(this);

  int retval = RetVal_OK;
  for (;;) 
  {
    // add new paragraph as child
    DocPara *par = new DocPara(this);
    if (m_children.isEmpty()) 
    {
      par->markFirst();
    }
    else
    {
      ASSERT(m_children.getLast()->kind()==DocNode::Kind_Para);
      ((DocPara *)m_children.getLast())->markLast(FALSE);
    }
    par->markLast();
    m_children.append(par);

    // parse the contents of the paragraph
    retval = par->parse();
    if (retval == 0) break;
    if (retval == RetVal_CloseXml) 
    {
      retval = RetVal_OK;
      break;
    }
  }
  
  DBG(("DocSimpleSect::parseXml() end retval=%d\n",retval));
  DocNode *n=g_nodeStack.pop();
  ASSERT(n==this);
  return retval; 
}

void DocSimpleSect::appendLinkWord(const QCString &word)
{
  DocPara *p;
  if (m_children.isEmpty() || m_children.getLast()->kind()!=DocNode::Kind_Para)
  {
    p = new DocPara(this);
    m_children.append(p);
  }
  else
  {
    p = (DocPara *)m_children.getLast();
    
    // Comma-seperate <seealso> links.
    p->injectToken(TK_WORD,",");
    p->injectToken(TK_WHITESPACE," ");
  }
  
  g_inSeeBlock=TRUE;
  p->injectToken(TK_LNKWORD,word);
  g_inSeeBlock=FALSE;
}

QCString DocSimpleSect::typeString() const
{
  switch (m_type)
  {
    case Unknown:    break;
    case See:        return "see";
    case Return:     return "return";
    case Author:     // fall through
    case Authors:    return "author";
    case Version:    return "version";
    case Since:      return "since";
    case Date:       return "date";
    case Note:       return "note";
    case Warning:    return "warning";
    case Pre:        return "pre";
    case Post:       return "post";
    case Copyright:  return "copyright";
    case Invar:      return "invariant";
    case Remark:     return "remark";
    case Attention:  return "attention";
    case User:       return "user";
    case Rcs:        return "rcs";
  }
  return "unknown";
}

//--------------------------------------------------------------------------

int DocParamList::parse(const QCString &cmdName)
{
  int retval=RetVal_OK;
  DBG(("DocParamList::parse() start\n"));
  g_nodeStack.push(this);
  DocPara *par=0;
  QCString saveCmdName = cmdName;

  int tok=doctokenizerYYlex();
  if (tok!=TK_WHITESPACE)
  {
    warn_doc_error(g_fileName,doctokenizerYYlineno,"expected whitespace after \\%s command",
        qPrint(saveCmdName));
    retval=0;
    goto endparamlist;
  }
  doctokenizerYYsetStateParam();
  tok=doctokenizerYYlex();
  while (tok==TK_WORD) /* there is a parameter name */
  {
    if (m_type==DocParamSect::Param)
    {
      int typeSeparator = g_token->name.find('#'); // explicit type position
      if (typeSeparator!=-1)
      {
        handleParameterType(this,m_paramTypes,g_token->name.left(typeSeparator));
        g_token->name = g_token->name.mid(typeSeparator+1);
        g_hasParamCommand=TRUE;
        checkArgumentName(g_token->name);
        ((DocParamSect*)parent())->m_hasTypeSpecifier=TRUE;
      }
      else
      {
        g_hasParamCommand=TRUE;
        checkArgumentName(g_token->name);
      }
    }
    else if (m_type==DocParamSect::RetVal)
    {
      g_hasReturnCommand=TRUE;
      checkRetvalName(g_token->name);
    }
    //m_params.append(g_token->name);
    handleLinkedWord(this,m_params);
    tok=doctokenizerYYlex();
  }
  doctokenizerYYsetStatePara();
  if (tok==0) /* premature end of comment block */
  {
    warn_doc_error(g_fileName,doctokenizerYYlineno,"unexpected end of comment block while parsing the "
        "argument of command %s",qPrint(saveCmdName));
    retval=0;
    goto endparamlist;
  }
  if (tok!=TK_WHITESPACE) /* premature end of comment block */
  {
    warn_doc_error(g_fileName,doctokenizerYYlineno,"unexpected token in comment block while parsing the "
        "argument of command %s",qPrint(saveCmdName));
    retval=0;
    goto endparamlist;
  }

  par = new DocPara(this);
  m_paragraphs.append(par);
  retval = par->parse();
  par->markFirst();
  par->markLast();

endparamlist:
  DBG(("DocParamList::parse() end retval=%d\n",retval));
  DocNode *n=g_nodeStack.pop();
  ASSERT(n==this);
  return retval;
}

int DocParamList::parseXml(const QCString &paramName)
{
  int retval=RetVal_OK;
  DBG(("DocParamList::parseXml() start\n"));
  g_nodeStack.push(this);

  g_token->name = paramName;
  if (m_type==DocParamSect::Param)
  {
    g_hasParamCommand=TRUE;
    checkArgumentName(g_token->name);
  }
  else if (m_type==DocParamSect::RetVal)
  {
    g_hasReturnCommand=TRUE;
    checkRetvalName(g_token->name);
  }
  
  handleLinkedWord(this,m_params);

  do
  {
    DocPara *par = new DocPara(this);
    retval = par->parse();
    if (par->isEmpty()) // avoid adding an empty paragraph for the whitespace
                        // after </para> and before </param>
    {
      delete par;
      break;
    }
    else // append the paragraph to the list
    {
      if (m_paragraphs.isEmpty())
      {
        par->markFirst();
      }
      else
      {
        m_paragraphs.getLast()->markLast(FALSE);
      }
      par->markLast();
      m_paragraphs.append(par);
    }

    if (retval == 0) break;

  } while (retval==RetVal_CloseXml && 
           Mappers::htmlTagMapper->map(g_token->name)!=XML_PARAM &&
           Mappers::htmlTagMapper->map(g_token->name)!=XML_TYPEPARAM &&
           Mappers::htmlTagMapper->map(g_token->name)!=XML_EXCEPTION);
  

  if (retval==0) /* premature end of comment block */
  {
    warn_doc_error(g_fileName,doctokenizerYYlineno,"unterminated param or exception tag");
  }
  else
  {
    retval=RetVal_OK;
  }


  DBG(("DocParamList::parse() end retval=%d\n",retval));
  DocNode *n=g_nodeStack.pop();
  ASSERT(n==this);
  return retval;
}

//--------------------------------------------------------------------------

int DocParamSect::parse(const QCString &cmdName,bool xmlContext, Direction d)
{
  int retval=RetVal_OK;
  DBG(("DocParamSect::parse() start\n"));
  g_nodeStack.push(this);

  if (d!=Unspecified)
  {
    m_hasInOutSpecifier=TRUE;
  }

  DocParamList *pl = new DocParamList(this,m_type,d);
  if (m_children.isEmpty())
  {
    pl->markFirst();
    pl->markLast();
  }
  else
  {
    ASSERT(m_children.getLast()->kind()==DocNode::Kind_ParamList);
    ((DocParamList *)m_children.getLast())->markLast(FALSE);
    pl->markLast();
  }
  m_children.append(pl);
  if (xmlContext)
  {
    retval = pl->parseXml(cmdName);
  }
  else
  {
    retval = pl->parse(cmdName);
  }
  if (retval==RetVal_EndParBlock)
  {
    retval = RetVal_OK;
  }
  
  DBG(("DocParamSect::parse() end retval=%d\n",retval));
  DocNode *n=g_nodeStack.pop();
  ASSERT(n==this);
  return retval;
}

//--------------------------------------------------------------------------

int DocPara::handleSimpleSection(DocSimpleSect::Type t, bool xmlContext)
{
  DocSimpleSect *ss=0;
  bool needsSeparator = FALSE;
  if (!m_children.isEmpty() &&                           // previous element
      m_children.getLast()->kind()==Kind_SimpleSect &&      // was a simple sect
      ((DocSimpleSect *)m_children.getLast())->type()==t && // of same type
      t!=DocSimpleSect::User)                            // but not user defined
  {
    // append to previous section
    ss=(DocSimpleSect *)m_children.getLast();
    needsSeparator = TRUE;
  }
  else // start new section
  {
    ss=new DocSimpleSect(this,t);
    m_children.append(ss);
  }
  int rv = RetVal_OK;
  if (xmlContext)
  {
    return ss->parseXml();
  }
  else
  {
    rv = ss->parse(t==DocSimpleSect::User,needsSeparator);
  }
  return (rv!=TK_NEWPARA) ? rv : RetVal_OK;
}

int DocPara::handleParamSection(const QCString &cmdName,
                                DocParamSect::Type t,
                                bool xmlContext=FALSE,
                                int direction=DocParamSect::Unspecified)
{
  DocParamSect *ps=0;
  if (!m_children.isEmpty() &&                        // previous element
      m_children.getLast()->kind()==Kind_ParamSect &&    // was a param sect
      ((DocParamSect *)m_children.getLast())->type()==t) // of same type
  {
    // append to previous section
    ps=(DocParamSect *)m_children.getLast();
  }
  else // start new section
  {
    ps=new DocParamSect(this,t);
    m_children.append(ps);
  }
  int rv=ps->parse(cmdName,xmlContext,(DocParamSect::Direction)direction);
  return (rv!=TK_NEWPARA) ? rv : RetVal_OK;
}

void DocPara::handleCite()
{
  // get the argument of the cite command.
  int tok=doctokenizerYYlex();
  if (tok!=TK_WHITESPACE)
  {
    warn_doc_error(g_fileName,doctokenizerYYlineno,"expected whitespace after \\%s command",
        qPrint("cite"));
    return;
  }
  doctokenizerYYsetStateCite();
  tok=doctokenizerYYlex();
  if (tok==0)
  {
    warn_doc_error(g_fileName,doctokenizerYYlineno,"unexpected end of comment block while parsing the "
        "argument of command %s\n", qPrint("cite"));
    return;
  }
  else if (tok!=TK_WORD && tok!=TK_LNKWORD)
  {
    warn_doc_error(g_fileName,doctokenizerYYlineno,"unexpected token %s as the argument of %s",
        tokToString(tok),qPrint("cite"));
    return;
  }
  g_token->sectionId = g_token->name;
  DocCite *cite = new DocCite(this,g_token->name,g_context);
  m_children.append(cite);
  //cite->parse();

  doctokenizerYYsetStatePara();
}

void DocPara::handleEmoji()
{
  // get the argument of the emoji command.
  int tok=doctokenizerYYlex();
  if (tok!=TK_WHITESPACE)
  {
    warn_doc_error(g_fileName,doctokenizerYYlineno,"expected whitespace after \\%s command",
        qPrint("emoji"));
    return;
  }
  doctokenizerYYsetStateEmoji();
  tok=doctokenizerYYlex();
  if (tok==0)
  {
    warn_doc_error(g_fileName,doctokenizerYYlineno,"unexpected end of comment block while parsing the "
        "argument of command %s\n", qPrint("emoji"));
    return;
  }
  else if (tok!=TK_WORD)
  {
    warn_doc_error(g_fileName,doctokenizerYYlineno,"unexpected token %s as the argument of %s",
        tokToString(tok),qPrint("emoji"));
    return;
  }
  DocEmoji *emoji = new DocEmoji(this,g_token->name);
  m_children.append(emoji);
  doctokenizerYYsetStatePara();
}

int DocPara::handleXRefItem()
{
  int retval=doctokenizerYYlex();
  ASSERT(retval==TK_WHITESPACE);
  doctokenizerYYsetStateXRefItem();
  retval=doctokenizerYYlex();
  if (retval==RetVal_OK)
  {
    DocXRefItem *ref = new DocXRefItem(this,g_token->id,g_token->name);
    if (ref->parse())
    {
      m_children.append(ref);
    }
    else 
    {
      delete ref;
    }
  }
  doctokenizerYYsetStatePara();
  return retval;
}

void DocPara::handleIncludeOperator(const QCString &cmdName,DocIncOperator::Type t)
{
  QCString saveCmdName = cmdName;
  DBG(("handleIncludeOperator(%s)\n",qPrint(saveCmdName)));
  int tok=doctokenizerYYlex();
  if (tok!=TK_WHITESPACE)
  {
    warn_doc_error(g_fileName,doctokenizerYYlineno,"expected whitespace after \\%s command",
        qPrint(saveCmdName));
    return;
  }
  doctokenizerYYsetStatePattern();
  tok=doctokenizerYYlex();
  doctokenizerYYsetStatePara();
  if (tok==0)
  {
    warn_doc_error(g_fileName,doctokenizerYYlineno,"unexpected end of comment block while parsing the "
        "argument of command %s", qPrint(saveCmdName));
    return;
  }
  else if (tok!=TK_WORD)
  {
    warn_doc_error(g_fileName,doctokenizerYYlineno,"unexpected token %s as the argument of %s",
        tokToString(tok),qPrint(saveCmdName));
    return;
  }
  DocIncOperator *op = new DocIncOperator(this,t,g_token->name,g_context,g_isExample,g_exampleName);
  QListIterator<DocNode> it(m_children);
  DocNode *n1 = it.toLast();
  --it;
  DocNode *n2 = n1!=0 ? it.current() : 0;
  bool isFirst = n1==0 || // no last node
                 (n1->kind()!=DocNode::Kind_IncOperator &&
                  n1->kind()!=DocNode::Kind_WhiteSpace
                 ) || // last node is not operator or whitespace
                 (n1->kind()==DocNode::Kind_WhiteSpace &&
                  n2!=0 && n2->kind()!=DocNode::Kind_IncOperator
                 ); // previous not is not operator
  op->markFirst(isFirst);
  op->markLast(TRUE);
  if (n1!=0 && n1->kind()==DocNode::Kind_IncOperator)
  {
    ((DocIncOperator *)n1)->markLast(FALSE);
  }
  else if (n1!=0 && n1->kind()==DocNode::Kind_WhiteSpace &&
           n2!=0 && n2->kind()==DocNode::Kind_IncOperator
          )
  {
    ((DocIncOperator *)n2)->markLast(FALSE);
  }
  m_children.append(op);
  op->parse();
}

void DocPara::handleImage(const QCString &cmdName)
{
  QCString saveCmdName = cmdName;
  bool inlineImage = FALSE;

  int tok=doctokenizerYYlex();
  if (tok!=TK_WHITESPACE)
  {
    if (tok==TK_WORD)
    {
      if (g_token->name == "{")
      {
        while ((tok=doctokenizerYYlex())==TK_WHITESPACE);
        if (g_token->name != "}") // non-empty option string
	{
          if (g_token->name.lower() != "inline")
          {
            warn_doc_error(g_fileName,doctokenizerYYlineno,"currently only 'inline' suported as option of %s command",
              qPrint(saveCmdName));
          }
          else
          {
            inlineImage = TRUE;
          }
          while ((tok=doctokenizerYYlex())==TK_WHITESPACE);
	}
        if (!((tok==TK_WORD) && (g_token->name == "}")))
        {
          warn_doc_error(g_fileName,doctokenizerYYlineno,"expected closing '}' at option of %s command",
            qPrint(saveCmdName));
          return;
        }
        tok=doctokenizerYYlex();
        if (tok!=TK_WHITESPACE)
        {
          warn_doc_error(g_fileName,doctokenizerYYlineno,"expected whitespace after \\%s command with option",
            qPrint(saveCmdName));
          return;
        }
      }
    }
    else
    {
      warn_doc_error(g_fileName,doctokenizerYYlineno,"expected whitespace after \\%s command",
        qPrint(saveCmdName));
      return;
    }
  }
  tok=doctokenizerYYlex();
  if (tok!=TK_WORD && tok!=TK_LNKWORD)
  {
    warn_doc_error(g_fileName,doctokenizerYYlineno,"unexpected token %s as the argument of %s",
        tokToString(tok),qPrint(saveCmdName));
    return;
  }
  tok=doctokenizerYYlex();
  if (tok!=TK_WHITESPACE)
  {
    warn_doc_error(g_fileName,doctokenizerYYlineno,"expected whitespace after \\%s command",
        qPrint(saveCmdName));
    return;
  }
  DocImage::Type t;
  QCString imgType = g_token->name.lower();
  if      (imgType=="html")    t=DocImage::Html;
  else if (imgType=="latex")   t=DocImage::Latex;
  else if (imgType=="docbook") t=DocImage::DocBook;
  else if (imgType=="rtf")     t=DocImage::Rtf;
  else
  {
    warn_doc_error(g_fileName,doctokenizerYYlineno,"output format %s specified as the first argument of "
        "%s command is not valid",
        qPrint(imgType),qPrint(saveCmdName));
    return;
  }
  doctokenizerYYsetStateFile();
  tok=doctokenizerYYlex();
  doctokenizerYYsetStatePara();
  if (tok!=TK_WORD)
  {
    warn_doc_error(g_fileName,doctokenizerYYlineno,"unexpected token %s as the argument of %s",
        tokToString(tok),qPrint(saveCmdName));
    return;
  }
  HtmlAttribList attrList;
  DocImage *img = new DocImage(this,attrList,findAndCopyImage(g_token->name,t),t,"",inlineImage);
  m_children.append(img);
  img->parse();
}

template<class T>
void DocPara::handleFile(const QCString &cmdName)
{
  QCString saveCmdName = cmdName;
  int tok=doctokenizerYYlex();
  if (tok!=TK_WHITESPACE)
  {
    warn_doc_error(g_fileName,doctokenizerYYlineno,"expected whitespace after \\%s command",
        qPrint(saveCmdName));
    return;
  }
  doctokenizerYYsetStateFile();
  tok=doctokenizerYYlex();
  doctokenizerYYsetStatePara();
  if (tok!=TK_WORD)
  {
    warn_doc_error(g_fileName,doctokenizerYYlineno,"unexpected token %s as the argument of %s",
        tokToString(tok),qPrint(saveCmdName));
    return;
  }
  QCString name = g_token->name;
  T *df = new T(this,name,g_context);
  if (df->parse())
  {
    m_children.append(df);
  }
  else
  {
    delete df;
  }
}

void DocPara::handleVhdlFlow()
{
  DocVhdlFlow *vf = new DocVhdlFlow(this);
  m_children.append(vf);
  vf->parse();
}

void DocPara::handleLink(const QCString &cmdName,bool isJavaLink)
{
  QCString saveCmdName = cmdName;
  int tok=doctokenizerYYlex();
  if (tok!=TK_WHITESPACE)
  {
    warn_doc_error(g_fileName,doctokenizerYYlineno,"expected whitespace after \\%s command",
        qPrint(saveCmdName));
    return;
  }
  doctokenizerYYsetStateLink();
  tok=doctokenizerYYlex();
  if (tok!=TK_WORD)
  {
    warn_doc_error(g_fileName,doctokenizerYYlineno,"%s as the argument of %s",
        tokToString(tok),qPrint(saveCmdName));
    return;
  }
  doctokenizerYYsetStatePara();
  DocLink *lnk = new DocLink(this,g_token->name);
  m_children.append(lnk);
  QCString leftOver = lnk->parse(isJavaLink);
  if (!leftOver.isEmpty())
  {
    m_children.append(new DocWord(this,leftOver));
  }
}

void DocPara::handleRef(const QCString &cmdName)
{
  QCString saveCmdName = cmdName;
  DBG(("handleRef(%s)\n",qPrint(saveCmdName)));
  int tok=doctokenizerYYlex();
  if (tok!=TK_WHITESPACE)
  {
    warn_doc_error(g_fileName,doctokenizerYYlineno,"expected whitespace after \\%s command",
        qPrint(saveCmdName));
    return;
  }
  doctokenizerYYsetStateRef();
  tok=doctokenizerYYlex(); // get the reference id
  DocRef *ref=0;
  if (tok!=TK_WORD)
  {
    warn_doc_error(g_fileName,doctokenizerYYlineno,"unexpected token %s as the argument of %s",
        tokToString(tok),qPrint(saveCmdName));
    goto endref;
  }
  ref = new DocRef(this,g_token->name,g_context);
  m_children.append(ref);
  ref->parse();
endref:
  doctokenizerYYsetStatePara();
}

void DocPara::handleInclude(const QCString &cmdName,DocInclude::Type t)
{
  DBG(("handleInclude(%s)\n",qPrint(cmdName)));
  QCString saveCmdName = cmdName;
  int tok=doctokenizerYYlex();
  bool isBlock = false;
  if (tok==TK_WORD && g_token->name=="{")
  {
    doctokenizerYYsetStateOptions();
    tok=doctokenizerYYlex();
    doctokenizerYYsetStatePara();
    QCStringList optList=QCStringList::split(",",g_token->name);
    if (t==DocInclude::Include && optList.contains("lineno"))
    {
      t = DocInclude::IncWithLines;
    }
    else if (t==DocInclude::Snippet && optList.contains("lineno"))
    {
      t = DocInclude::SnipWithLines;
    }
    else if (t==DocInclude::DontInclude && optList.contains("lineno"))
    {
      t = DocInclude::DontIncWithLines;
    }
    else if (t==DocInclude::Include && optList.contains("doc"))
    {
      t = DocInclude::IncludeDoc;
    }
    else if (t==DocInclude::Snippet && optList.contains("doc"))
    {
      t = DocInclude::SnippetDoc;
    }
    tok=doctokenizerYYlex();
  }
  else if (tok==TK_WORD && g_token->name=="[")
  {
    doctokenizerYYsetStateBlock();
    tok=doctokenizerYYlex();
    isBlock = (g_token->name.stripWhiteSpace() == "block");
    doctokenizerYYsetStatePara();
    tok=doctokenizerYYlex();
  }
  else if (tok!=TK_WHITESPACE)
  {
    warn_doc_error(g_fileName,doctokenizerYYlineno,"expected whitespace after \\%s command",
        qPrint(saveCmdName));
    return;
  }
  doctokenizerYYsetStateFile();
  tok=doctokenizerYYlex();
  doctokenizerYYsetStatePara();
  if (tok==0)
  {
    warn_doc_error(g_fileName,doctokenizerYYlineno,"unexpected end of comment block while parsing the "
        "argument of command %s",qPrint(saveCmdName));
    return;
  }
  else if (tok!=TK_WORD)
  {
    warn_doc_error(g_fileName,doctokenizerYYlineno,"unexpected token %s as the argument of %s",
        tokToString(tok),qPrint(saveCmdName));
    return;
  }
  QCString fileName = g_token->name;
  QCString blockId;
  if (t==DocInclude::Snippet || t==DocInclude::SnipWithLines || t==DocInclude::SnippetDoc)
  {
    if (fileName == "this") fileName=g_fileName;
    doctokenizerYYsetStateSnippet();
    tok=doctokenizerYYlex();
    doctokenizerYYsetStatePara();
    if (tok!=TK_WORD)
    {
      warn_doc_error(g_fileName,doctokenizerYYlineno,"expected block identifier, but found token %s instead while parsing the %s command",
          tokToString(tok),qPrint(saveCmdName));
      return;
    }
    blockId = "["+g_token->name+"]";
  }

  // This is the only place to handle the \includedoc and \snippetdoc commands,
  // as the content is included here as if it is really here.
  if (t==DocInclude::IncludeDoc || t==DocInclude::SnippetDoc)
  {
     QCString inc_text;
     int inc_line  = 1;
     readTextFileByName(fileName,inc_text);
     if (t==DocInclude::SnippetDoc)
     {
       inc_line = lineBlock(inc_text, blockId);
       inc_text = extractBlock(inc_text, blockId);
     }
     docParserPushContext();
     g_fileName = fileName;
     doctokenizerYYlineno=inc_line;
     internalValidatingParseDoc(this,m_children,inc_text);
     docParserPopContext();
  }
  else
  {
    DocInclude *inc = new DocInclude(this,fileName,g_context,t,g_isExample,g_exampleName,blockId,isBlock);
    m_children.append(inc);
    inc->parse();
  }
}

void DocPara::handleSection(const QCString &cmdName)
{
  QCString saveCmdName = cmdName;
  // get the argument of the section command.
  int tok=doctokenizerYYlex();
  if (tok!=TK_WHITESPACE)
  {
    warn_doc_error(g_fileName,doctokenizerYYlineno,"expected whitespace after \\%s command",
        qPrint(saveCmdName));
    return;
  }
  tok=doctokenizerYYlex();
  if (tok==0)
  {
    warn_doc_error(g_fileName,doctokenizerYYlineno,"unexpected end of comment block while parsing the "
        "argument of command %s\n", qPrint(saveCmdName));
    return;
  }
  else if (tok!=TK_WORD && tok!=TK_LNKWORD)
  {
    warn_doc_error(g_fileName,doctokenizerYYlineno,"unexpected token %s as the argument of %s",
        tokToString(tok),qPrint(saveCmdName));
    return;
  }
  g_token->sectionId = g_token->name;
  doctokenizerYYsetStateSkipTitle();
  doctokenizerYYlex();
  doctokenizerYYsetStatePara();
}

int DocPara::handleHtmlHeader(const HtmlAttribList &tagHtmlAttribs,int level)
{
  DocHtmlHeader *header = new DocHtmlHeader(this,tagHtmlAttribs,level);
  m_children.append(header);
  int retval = header->parse();
  return (retval==RetVal_OK) ? TK_NEWPARA : retval;
}

// For XML tags whose content is stored in attributes rather than
// contained within the element, we need a way to inject the attribute
// text into the current paragraph.
bool DocPara::injectToken(int tok,const QCString &tokText) 
{
  g_token->name = tokText;
  return defaultHandleToken(this,tok,m_children);
}

int DocPara::handleStartCode()
{
  int retval = doctokenizerYYlex();
  QCString lang = g_token->name;
  if (!lang.isEmpty() && lang.at(0)!='.')
  {
    lang="."+lang;
  }
  if (g_xmlComment)
  {
    g_token->verb = substitute(substitute(g_token->verb,"&lt;","<"),"&gt;",">");
  }
  // search for the first non-whitespace line, index is stored in li
  int i=0,li=0,l=g_token->verb.length();
  while (i<l && (g_token->verb.at(i)==' ' || g_token->verb.at(i)=='\n'))
  {
    if (g_token->verb.at(i)=='\n') li=i+1;
    i++;
  }
  m_children.append(new DocVerbatim(this,g_context,stripIndentation(g_token->verb.mid(li)),DocVerbatim::Code,g_isExample,g_exampleName,FALSE,lang));
  if (retval==0) warn_doc_error(g_fileName,doctokenizerYYlineno,"code section ended without end marker");
  doctokenizerYYsetStatePara();
  return retval;
}

void DocPara::handleInheritDoc()
{
  if (g_memberDef) // inheriting docs from a member
  {
    MemberDef *reMd = g_memberDef->reimplements();
    if (reMd) // member from which was inherited.
    {
      const MemberDef *thisMd = g_memberDef;
      //printf("{InheritDocs:%s=>%s}\n",g_memberDef->qualifiedName().data(),reMd->qualifiedName().data());
      docParserPushContext();
      g_scope=reMd->getOuterScope();
      if (g_scope!=Doxygen::globalScope)
      {
        g_context=g_scope->name();
      }
      g_memberDef=reMd;
      g_styleStack.clear();
      g_nodeStack.clear();
      g_copyStack.append(reMd);
      internalValidatingParseDoc(this,m_children,reMd->briefDescription());
      internalValidatingParseDoc(this,m_children,reMd->documentation());
      g_copyStack.remove(reMd);
      docParserPopContext(TRUE);
      g_memberDef = thisMd;
    }
  }
}


int DocPara::handleCommand(const QCString &cmdName, const int tok)
{
  DBG(("handleCommand(%s)\n",qPrint(cmdName)));
  int retval = RetVal_OK;
  int cmdId = Mappers::cmdMapper->map(cmdName);
  switch (cmdId)
  {
    case CMD_UNKNOWN:
      m_children.append(new DocWord(this,TK_COMMAND_CHAR(tok) + cmdName));
      warn_doc_error(g_fileName,doctokenizerYYlineno,"Found unknown command `\\%s'",qPrint(cmdName));
      break;
    case CMD_EMPHASIS:
      m_children.append(new DocStyleChange(this,g_nodeStack.count(),DocStyleChange::Italic,TRUE));
      retval=handleStyleArgument(this,m_children,cmdName); 
      m_children.append(new DocStyleChange(this,g_nodeStack.count(),DocStyleChange::Italic,FALSE));
      if (retval!=TK_WORD) m_children.append(new DocWhiteSpace(this," "));
      break;
    case CMD_BOLD:
      m_children.append(new DocStyleChange(this,g_nodeStack.count(),DocStyleChange::Bold,TRUE));
      retval=handleStyleArgument(this,m_children,cmdName); 
      m_children.append(new DocStyleChange(this,g_nodeStack.count(),DocStyleChange::Bold,FALSE));
      if (retval!=TK_WORD) m_children.append(new DocWhiteSpace(this," "));
      break;
    case CMD_CODE:
      m_children.append(new DocStyleChange(this,g_nodeStack.count(),DocStyleChange::Code,TRUE));
      retval=handleStyleArgument(this,m_children,cmdName); 
      m_children.append(new DocStyleChange(this,g_nodeStack.count(),DocStyleChange::Code,FALSE));
      if (retval!=TK_WORD) m_children.append(new DocWhiteSpace(this," "));
      break;
    case CMD_BSLASH:
      m_children.append(new DocSymbol(this,DocSymbol::Sym_BSlash));
      break;
    case CMD_AT:
      m_children.append(new DocSymbol(this,DocSymbol::Sym_At));
      break;
    case CMD_LESS:
      m_children.append(new DocSymbol(this,DocSymbol::Sym_Less));
      break;
    case CMD_GREATER:
      m_children.append(new DocSymbol(this,DocSymbol::Sym_Greater));
      break;
    case CMD_AMP:
      m_children.append(new DocSymbol(this,DocSymbol::Sym_Amp));
      break;
    case CMD_DOLLAR:
      m_children.append(new DocSymbol(this,DocSymbol::Sym_Dollar));
      break;
    case CMD_HASH:
      m_children.append(new DocSymbol(this,DocSymbol::Sym_Hash));
      break;
    case CMD_PIPE:
      m_children.append(new DocSymbol(this,DocSymbol::Sym_Pipe));
      break;
    case CMD_DCOLON:
      m_children.append(new DocSymbol(this,DocSymbol::Sym_DoubleColon));
      break;
    case CMD_PERCENT:
      m_children.append(new DocSymbol(this,DocSymbol::Sym_Percent));
      break;
    case CMD_NDASH:
      m_children.append(new DocSymbol(this,DocSymbol::Sym_Minus));
      m_children.append(new DocSymbol(this,DocSymbol::Sym_Minus));
      break;
    case CMD_MDASH:
      m_children.append(new DocSymbol(this,DocSymbol::Sym_Minus));
      m_children.append(new DocSymbol(this,DocSymbol::Sym_Minus));
      m_children.append(new DocSymbol(this,DocSymbol::Sym_Minus));
      break;
    case CMD_QUOTE:
      m_children.append(new DocSymbol(this,DocSymbol::Sym_Quot));
      break;
    case CMD_PUNT:
      m_children.append(new DocSymbol(this,DocSymbol::Sym_Dot));
      break;
    case CMD_PLUS:
      m_children.append(new DocSymbol(this,DocSymbol::Sym_Plus));
      break;
    case CMD_MINUS:
      m_children.append(new DocSymbol(this,DocSymbol::Sym_Minus));
      break;
    case CMD_EQUAL:
      m_children.append(new DocSymbol(this,DocSymbol::Sym_Equal));
      break;
    case CMD_SA:
      g_inSeeBlock=TRUE;
      retval = handleSimpleSection(DocSimpleSect::See);
      g_inSeeBlock=FALSE;
      break;
    case CMD_RETURN:
      retval = handleSimpleSection(DocSimpleSect::Return);
      g_hasReturnCommand=TRUE;
      break;
    case CMD_AUTHOR:
      retval = handleSimpleSection(DocSimpleSect::Author);
      break;
    case CMD_AUTHORS:
      retval = handleSimpleSection(DocSimpleSect::Authors);
      break;
    case CMD_VERSION:
      retval = handleSimpleSection(DocSimpleSect::Version);
      break;
    case CMD_SINCE:
      retval = handleSimpleSection(DocSimpleSect::Since);
      break;
    case CMD_DATE:
      retval = handleSimpleSection(DocSimpleSect::Date);
      break;
    case CMD_NOTE:
      retval = handleSimpleSection(DocSimpleSect::Note);
      break;
    case CMD_WARNING:
      retval = handleSimpleSection(DocSimpleSect::Warning);
      break;
    case CMD_PRE:
      retval = handleSimpleSection(DocSimpleSect::Pre);
      break;
    case CMD_POST:
      retval = handleSimpleSection(DocSimpleSect::Post);
      break;
    case CMD_COPYRIGHT:
      retval = handleSimpleSection(DocSimpleSect::Copyright);
      break;
    case CMD_INVARIANT:
      retval = handleSimpleSection(DocSimpleSect::Invar);
      break;
    case CMD_REMARK:
      retval = handleSimpleSection(DocSimpleSect::Remark);
      break;
    case CMD_ATTENTION:
      retval = handleSimpleSection(DocSimpleSect::Attention);
      break;
    case CMD_PAR:
      retval = handleSimpleSection(DocSimpleSect::User);
      break;
    case CMD_LI:
      {
        DocSimpleList *sl=new DocSimpleList(this);
        m_children.append(sl);
        retval = sl->parse();
      }
      break;
    case CMD_SECTION:
      {
        handleSection(cmdName);
        retval = RetVal_Section;
      }
      break;
    case CMD_SUBSECTION:
      {
        handleSection(cmdName);
        retval = RetVal_Subsection;
      }
      break;
    case CMD_SUBSUBSECTION:
      {
        handleSection(cmdName);
        retval = RetVal_Subsubsection;
      }
      break;
    case CMD_PARAGRAPH:
      {
        handleSection(cmdName);
        retval = RetVal_Paragraph;
      }
      break;
    case CMD_STARTCODE:
      {
        doctokenizerYYsetStateCode();
        retval = handleStartCode();
      }
      break;
    case CMD_HTMLONLY:
      {
        doctokenizerYYsetStateHtmlOnly();
        retval = doctokenizerYYlex();
        m_children.append(new DocVerbatim(this,g_context,g_token->verb,DocVerbatim::HtmlOnly,g_isExample,g_exampleName,g_token->name=="block"));
        if (retval==0) warn_doc_error(g_fileName,doctokenizerYYlineno,"htmlonly section ended without end marker");
        doctokenizerYYsetStatePara();
      }
      break;
    case CMD_MANONLY:
      {
        doctokenizerYYsetStateManOnly();
        retval = doctokenizerYYlex();
        m_children.append(new DocVerbatim(this,g_context,g_token->verb,DocVerbatim::ManOnly,g_isExample,g_exampleName));
        if (retval==0) warn_doc_error(g_fileName,doctokenizerYYlineno,"manonly section ended without end marker");
        doctokenizerYYsetStatePara();
      }
      break;
    case CMD_RTFONLY:
      {
        doctokenizerYYsetStateRtfOnly();
        retval = doctokenizerYYlex();
        m_children.append(new DocVerbatim(this,g_context,g_token->verb,DocVerbatim::RtfOnly,g_isExample,g_exampleName));
        if (retval==0) warn_doc_error(g_fileName,doctokenizerYYlineno,"rtfonly section ended without end marker");
        doctokenizerYYsetStatePara();
      }
      break;
    case CMD_LATEXONLY:
      {
        doctokenizerYYsetStateLatexOnly();
        retval = doctokenizerYYlex();
        m_children.append(new DocVerbatim(this,g_context,g_token->verb,DocVerbatim::LatexOnly,g_isExample,g_exampleName));
        if (retval==0) warn_doc_error(g_fileName,doctokenizerYYlineno,"latexonly section ended without end marker");
        doctokenizerYYsetStatePara();
      }
      break;
    case CMD_XMLONLY:
      {
        doctokenizerYYsetStateXmlOnly();
        retval = doctokenizerYYlex();
        m_children.append(new DocVerbatim(this,g_context,g_token->verb,DocVerbatim::XmlOnly,g_isExample,g_exampleName));
        if (retval==0) warn_doc_error(g_fileName,doctokenizerYYlineno,"xmlonly section ended without end marker");
        doctokenizerYYsetStatePara();
      }
      break;
    case CMD_DBONLY:
      {
        doctokenizerYYsetStateDbOnly();
        retval = doctokenizerYYlex();
        m_children.append(new DocVerbatim(this,g_context,g_token->verb,DocVerbatim::DocbookOnly,g_isExample,g_exampleName));
        if (retval==0) warn_doc_error(g_fileName,doctokenizerYYlineno,"docbookonly section ended without end marker",doctokenizerYYlineno);
        doctokenizerYYsetStatePara();
      }
      break;
    case CMD_VERBATIM:
      {
        doctokenizerYYsetStateVerbatim();
        retval = doctokenizerYYlex();
        m_children.append(new DocVerbatim(this,g_context,g_token->verb,DocVerbatim::Verbatim,g_isExample,g_exampleName));
        if (retval==0) warn_doc_error(g_fileName,doctokenizerYYlineno,"verbatim section ended without end marker");
        doctokenizerYYsetStatePara();
      }
      break;
    case CMD_DOT:
      {
        DocVerbatim *dv = new DocVerbatim(this,g_context,g_token->verb,DocVerbatim::Dot,g_isExample,g_exampleName);
        doctokenizerYYsetStatePara();
        QCString width,height;
        defaultHandleTitleAndSize(CMD_DOT,dv,dv->children(),width,height);
        doctokenizerYYsetStateDot();
        retval = doctokenizerYYlex();
        dv->setText(g_token->verb);
        dv->setWidth(width);
        dv->setHeight(height);
        m_children.append(dv);
        if (retval==0) warn_doc_error(g_fileName,doctokenizerYYlineno,"dot section ended without end marker");
        doctokenizerYYsetStatePara();
      }
      break;
    case CMD_MSC:
      {
        DocVerbatim *dv = new DocVerbatim(this,g_context,g_token->verb,DocVerbatim::Msc,g_isExample,g_exampleName);
        doctokenizerYYsetStatePara();
        QCString width,height;
        defaultHandleTitleAndSize(CMD_MSC,dv,dv->children(),width,height);
        doctokenizerYYsetStateMsc();
        retval = doctokenizerYYlex();
        dv->setText(g_token->verb);
        dv->setWidth(width);
        dv->setHeight(height);
        m_children.append(dv);
        if (retval==0) warn_doc_error(g_fileName,doctokenizerYYlineno,"msc section ended without end marker");
        doctokenizerYYsetStatePara();
      }
      break;
    case CMD_STARTUML:
      {
        static QCString jarPath = Config_getString(PLANTUML_JAR_PATH);
        doctokenizerYYsetStatePlantUMLOpt();
        retval = doctokenizerYYlex();
        QCString plantFile(g_token->sectionId);
        DocVerbatim *dv = new DocVerbatim(this,g_context,g_token->verb,DocVerbatim::PlantUML,FALSE,plantFile);
        doctokenizerYYsetStatePara();
        QCString width,height;
        defaultHandleTitleAndSize(CMD_STARTUML,dv,dv->children(),width,height);
        doctokenizerYYsetStatePlantUML();
        retval = doctokenizerYYlex();
        int line=0;
        dv->setText(stripLeadingAndTrailingEmptyLines(g_token->verb,line));
        dv->setWidth(width);
        dv->setHeight(height);
        if (jarPath.isEmpty())
        {
          warn_doc_error(g_fileName,doctokenizerYYlineno,"ignoring \\startuml command because PLANTUML_JAR_PATH is not set");
          delete dv;
        }
        else
        {
          m_children.append(dv);
        }
        if (retval==0) warn_doc_error(g_fileName,doctokenizerYYlineno,"startuml section ended without end marker");
        doctokenizerYYsetStatePara();
      }
      break;
    case CMD_ENDPARBLOCK:
      retval=RetVal_EndParBlock;
      break;
    case CMD_ENDCODE:
    case CMD_ENDHTMLONLY:
    case CMD_ENDMANONLY:
    case CMD_ENDRTFONLY:
    case CMD_ENDLATEXONLY:
    case CMD_ENDXMLONLY:
    case CMD_ENDDBONLY:
    case CMD_ENDLINK:
    case CMD_ENDVERBATIM:
    case CMD_ENDDOT:
    case CMD_ENDMSC:
    case CMD_ENDUML:
      warn_doc_error(g_fileName,doctokenizerYYlineno,"unexpected command %s",qPrint(g_token->name));
      break; 
    case CMD_PARAM:
      retval = handleParamSection(cmdName,DocParamSect::Param,FALSE,g_token->paramDir);
      break;
    case CMD_TPARAM:
      retval = handleParamSection(cmdName,DocParamSect::TemplateParam,FALSE,g_token->paramDir);
      break;
    case CMD_RETVAL:
      retval = handleParamSection(cmdName,DocParamSect::RetVal);
      break;
    case CMD_EXCEPTION:
      retval = handleParamSection(cmdName,DocParamSect::Exception);
      break;
    case CMD_XREFITEM:
      retval = handleXRefItem();
      break;
    case CMD_LINEBREAK:
      {
        DocLineBreak *lb = new DocLineBreak(this);
        m_children.append(lb);
      }
      break;
    case CMD_ANCHOR:
      {
        DocAnchor *anchor = handleAnchor(this);
        if (anchor)
        {
          m_children.append(anchor);
        }
      }
      break;
    case CMD_ADDINDEX:
      {
        DocIndexEntry *ie = new DocIndexEntry(this,
                     g_scope!=Doxygen::globalScope?g_scope:0,
                     g_memberDef);
        m_children.append(ie);
        retval = ie->parse();
      }
      break;
    case CMD_INTERNAL:
      retval = RetVal_Internal;
      break;
    case CMD_ENDINTERNAL:
      retval = RetVal_EndInternal;
      break;
    case CMD_PARBLOCK:
      {
        DocParBlock *block = new DocParBlock(this);
        m_children.append(block);
        retval = block->parse();
      }
      break;
    case CMD_COPYDOC:   // fall through
    case CMD_COPYBRIEF: // fall through
    case CMD_COPYDETAILS:
      //retval = RetVal_CopyDoc;
      // these commands should already be resolved by processCopyDoc()
      break;
    case CMD_INCLUDE:
      handleInclude(cmdName,DocInclude::Include);
      break;
    case CMD_INCWITHLINES:
      handleInclude(cmdName,DocInclude::IncWithLines);
      break;
    case CMD_DONTINCLUDE:
      handleInclude(cmdName,DocInclude::DontInclude);
      break;
    case CMD_HTMLINCLUDE:
      handleInclude(cmdName,DocInclude::HtmlInclude);
      break;
    case CMD_LATEXINCLUDE:
      handleInclude(cmdName,DocInclude::LatexInclude);
      break;
    case CMD_VERBINCLUDE:
      handleInclude(cmdName,DocInclude::VerbInclude);
      break;
    case CMD_SNIPPET:
      handleInclude(cmdName,DocInclude::Snippet);
      break;
    case CMD_SNIPWITHLINES:
      handleInclude(cmdName,DocInclude::SnipWithLines);
      break;
    case CMD_INCLUDEDOC:
      handleInclude(cmdName,DocInclude::IncludeDoc);
      break;
    case CMD_SNIPPETDOC:
      handleInclude(cmdName,DocInclude::SnippetDoc);
      break;
    case CMD_SKIP:
      handleIncludeOperator(cmdName,DocIncOperator::Skip);
      break;
    case CMD_UNTIL:
      handleIncludeOperator(cmdName,DocIncOperator::Until);
      break;
    case CMD_SKIPLINE:
      handleIncludeOperator(cmdName,DocIncOperator::SkipLine);
      break;
    case CMD_LINE:
      handleIncludeOperator(cmdName,DocIncOperator::Line);
      break;
    case CMD_IMAGE:
      handleImage(cmdName);
      break;
    case CMD_DOTFILE:
      handleFile<DocDotFile>(cmdName);
      break;
    case CMD_VHDLFLOW:
      handleVhdlFlow();
      break;
    case CMD_MSCFILE:
      handleFile<DocMscFile>(cmdName);
      break;
    case CMD_DIAFILE:
      handleFile<DocDiaFile>(cmdName);
      break;
    case CMD_LINK:
      handleLink(cmdName,FALSE);
      break;
    case CMD_JAVALINK:
      handleLink(cmdName,TRUE);
      break;
    case CMD_CITE:
      handleCite();
      break;
    case CMD_EMOJI:
      handleEmoji();
      break;
    case CMD_REF: // fall through
    case CMD_SUBPAGE:
      handleRef(cmdName);
      break;
    case CMD_SECREFLIST:
      {
        DocSecRefList *list = new DocSecRefList(this);
        m_children.append(list);
        list->parse();
      }
      break;
    case CMD_SECREFITEM:
      warn_doc_error(g_fileName,doctokenizerYYlineno,"unexpected command %s",qPrint(g_token->name));
      break;
    case CMD_ENDSECREFLIST:
      warn_doc_error(g_fileName,doctokenizerYYlineno,"unexpected command %s",qPrint(g_token->name));
      break;
    case CMD_FORMULA:
      {
        DocFormula *form=new DocFormula(this,g_token->id);
        m_children.append(form);
      }
      break;
    //case CMD_LANGSWITCH:
    //  retval = handleLanguageSwitch();
    //  break;
    case CMD_INTERNALREF:
      //warn_doc_error(g_fileName,doctokenizerYYlineno,"unexpected command %s",qPrint(g_token->name));
      {
        DocInternalRef *ref = handleInternalRef(this);
        if (ref)
        {
          m_children.append(ref);
          ref->parse();
        }
        doctokenizerYYsetStatePara();
      }
      break;
    case CMD_INHERITDOC:
      handleInheritDoc();
      break;
    default:
      // we should not get here!
      ASSERT(0);
      break;
  }
  INTERNAL_ASSERT(retval==0 || retval==RetVal_OK || retval==RetVal_SimpleSec || 
         retval==TK_LISTITEM || retval==TK_ENDLIST || retval==TK_NEWPARA ||
         retval==RetVal_Section || retval==RetVal_EndList || 
         retval==RetVal_Internal || retval==RetVal_SwitchLang || 
         retval==RetVal_EndInternal
        );
  DBG(("handleCommand(%s) end retval=%x\n",qPrint(cmdName),retval));
  return retval;
}

static bool findAttribute(const HtmlAttribList &tagHtmlAttribs, 
                          const char *attrName, 
                          QCString *result) 
{

  HtmlAttribListIterator li(tagHtmlAttribs);
  HtmlAttrib *opt;
  for (li.toFirst();(opt=li.current());++li)
  {
    if (opt->name==attrName) 
    {
      *result = opt->value;
      return TRUE;
    }
  }
  return FALSE;
}

int DocPara::handleHtmlStartTag(const QCString &tagName,const HtmlAttribList &tagHtmlAttribs)
{
  DBG(("handleHtmlStartTag(%s,%d)\n",qPrint(tagName),tagHtmlAttribs.count()));
  int retval=RetVal_OK;
  int tagId = Mappers::htmlTagMapper->map(tagName);
  if (g_token->emptyTag && !(tagId&XML_CmdMask) && 
      tagId!=HTML_UNKNOWN && tagId!=HTML_IMG && tagId!=HTML_BR)
  {
      warn_doc_error(g_fileName,doctokenizerYYlineno,"HTML tags may not use the 'empty tag' XHTML syntax.");
  }
  switch (tagId)
  {
    case HTML_UL: 
      {
        DocHtmlList *list = new DocHtmlList(this,tagHtmlAttribs,DocHtmlList::Unordered);
        m_children.append(list);
        retval=list->parse();
      }
      break;
    case HTML_OL: 
      {
        DocHtmlList *list = new DocHtmlList(this,tagHtmlAttribs,DocHtmlList::Ordered);
        m_children.append(list);
        retval=list->parse();
      }
      break;
    case HTML_LI:
      if (!insideUL(this) && !insideOL(this))
      {
        warn_doc_error(g_fileName,doctokenizerYYlineno,"lonely <li> tag found");
      }
      else
      {
        retval=RetVal_ListItem;
      }
      break;
    case HTML_BOLD:
      handleStyleEnter(this,m_children,DocStyleChange::Bold,&g_token->attribs);
      break;
    case HTML_STRIKE:
      handleStyleEnter(this,m_children,DocStyleChange::Strike,&g_token->attribs);
      break;
    case HTML_UNDERLINE:
      handleStyleEnter(this,m_children,DocStyleChange::Underline,&g_token->attribs);
      break;
    case HTML_CODE:
      if (/*getLanguageFromFileName(g_fileName)==SrcLangExt_CSharp ||*/ g_xmlComment) 
        // for C# source or inside a <summary> or <remark> section we 
        // treat <code> as an XML tag (so similar to @code)
      {
        doctokenizerYYsetStateXmlCode();
        retval = handleStartCode();
      }
      else // normal HTML markup
      {
        handleStyleEnter(this,m_children,DocStyleChange::Code,&g_token->attribs);
      }
      break;
    case HTML_EMPHASIS:
      handleStyleEnter(this,m_children,DocStyleChange::Italic,&g_token->attribs);
      break;
    case HTML_DIV:
      handleStyleEnter(this,m_children,DocStyleChange::Div,&g_token->attribs);
      break;
    case HTML_SPAN:
      handleStyleEnter(this,m_children,DocStyleChange::Span,&g_token->attribs);
      break;
    case HTML_SUB:
      handleStyleEnter(this,m_children,DocStyleChange::Subscript,&g_token->attribs);
      break;
    case HTML_SUP:
      handleStyleEnter(this,m_children,DocStyleChange::Superscript,&g_token->attribs);
      break;
    case HTML_CENTER:
      handleStyleEnter(this,m_children,DocStyleChange::Center,&g_token->attribs);
      break;
    case HTML_SMALL:
      handleStyleEnter(this,m_children,DocStyleChange::Small,&g_token->attribs);
      break;
    case HTML_PRE:
      handleStyleEnter(this,m_children,DocStyleChange::Preformatted,&g_token->attribs);
      setInsidePreformatted(TRUE);
      doctokenizerYYsetInsidePre(TRUE);
      break;
    case HTML_P:
      retval=TK_NEWPARA;
      break;
    case HTML_DL:
      {
        DocHtmlDescList *list = new DocHtmlDescList(this,tagHtmlAttribs);
        m_children.append(list);
        retval=list->parse();
      }
      break;
    case HTML_DT:
      retval = RetVal_DescTitle;
      break;
    case HTML_DD:
      warn_doc_error(g_fileName,doctokenizerYYlineno,"Unexpected tag <dd> found");
      break;
    case HTML_TABLE:
      {
        DocHtmlTable *table = new DocHtmlTable(this,tagHtmlAttribs);
        m_children.append(table);
        retval=table->parse();
      }
      break;
    case HTML_TR:
      retval = RetVal_TableRow;
      break;
    case HTML_TD:
      retval = RetVal_TableCell;
      break;
    case HTML_TH:
      retval = RetVal_TableHCell;
      break;
    case HTML_CAPTION:
      warn_doc_error(g_fileName,doctokenizerYYlineno,"Unexpected tag <caption> found");
      break;
    case HTML_BR:
      {
        DocLineBreak *lb = new DocLineBreak(this,tagHtmlAttribs);
        m_children.append(lb);
      }
      break;
    case HTML_HR:
      {
        DocHorRuler *hr = new DocHorRuler(this,tagHtmlAttribs);
        m_children.append(hr);
      }
      break;
    case HTML_A:
      retval=handleAHref(this,m_children,tagHtmlAttribs);
      break;
    case HTML_H1:
      retval=handleHtmlHeader(tagHtmlAttribs,1);
      break;
    case HTML_H2:
      retval=handleHtmlHeader(tagHtmlAttribs,2);
      break;
    case HTML_H3:
      retval=handleHtmlHeader(tagHtmlAttribs,3);
      break;
    case HTML_H4:
      retval=handleHtmlHeader(tagHtmlAttribs,4);
      break;
    case HTML_H5:
      retval=handleHtmlHeader(tagHtmlAttribs,5);
      break;
    case HTML_H6:
      retval=handleHtmlHeader(tagHtmlAttribs,6);
      break;
    case HTML_IMG:
      {
        handleImg(this,m_children,tagHtmlAttribs);
      }
      break;
    case HTML_BLOCKQUOTE:
      {
        DocHtmlBlockQuote *block = new DocHtmlBlockQuote(this,tagHtmlAttribs);
        m_children.append(block);
        retval = block->parse();
      }
      break;

    case XML_SUMMARY:
    case XML_REMARKS:
    case XML_EXAMPLE:
      g_xmlComment=TRUE;
      // fall through
    case XML_VALUE:
    case XML_PARA:
      if (!m_children.isEmpty())
      {
        retval = TK_NEWPARA;
      }
      break;
    case XML_DESCRIPTION:
      if (insideTable(this))
      {
        retval=RetVal_TableCell;
      }
      break;
    case XML_C:
      handleStyleEnter(this,m_children,DocStyleChange::Code,&g_token->attribs);
      break;
    case XML_PARAM:
    case XML_TYPEPARAM:
      {
        g_xmlComment=TRUE;
        QCString paramName;
        if (findAttribute(tagHtmlAttribs,"name",&paramName))
        {
          if (paramName.isEmpty())
          {
            if (Config_getBool(WARN_NO_PARAMDOC))
            {
              warn_doc_error(g_fileName,doctokenizerYYlineno,"empty 'name' attribute for <param%s> tag.",tagId==XML_PARAM?"":"type");
            }
          }
          else
          {
            retval = handleParamSection(paramName,
                tagId==XML_PARAM ? DocParamSect::Param : DocParamSect::TemplateParam,
                TRUE);
          }
        }
        else
        {
          warn_doc_error(g_fileName,doctokenizerYYlineno,"Missing 'name' attribute from <param%s> tag.",tagId==XML_PARAM?"":"type");
        }
      }
      break;
    case XML_PARAMREF:
    case XML_TYPEPARAMREF:
      {
        QCString paramName;
        if (findAttribute(tagHtmlAttribs,"name",&paramName))
        {
          //printf("paramName=%s\n",paramName.data());
          m_children.append(new DocStyleChange(this,g_nodeStack.count(),DocStyleChange::Italic,TRUE));
          m_children.append(new DocWord(this,paramName)); 
          m_children.append(new DocStyleChange(this,g_nodeStack.count(),DocStyleChange::Italic,FALSE));
          if (retval!=TK_WORD) m_children.append(new DocWhiteSpace(this," "));
        }
        else
        {
          warn_doc_error(g_fileName,doctokenizerYYlineno,"Missing 'name' attribute from <param%sref> tag.",tagId==XML_PARAMREF?"":"type");
        }
      }
      break;
    case XML_EXCEPTION:
      {
        g_xmlComment=TRUE;
        QCString exceptName;
        if (findAttribute(tagHtmlAttribs,"cref",&exceptName))
        {
          unescapeCRef(exceptName);
          retval = handleParamSection(exceptName,DocParamSect::Exception,TRUE);
        }
        else
        {
          warn_doc_error(g_fileName,doctokenizerYYlineno,"Missing 'cref' attribute from <exception> tag.");
        }
      }
      break;
    case XML_ITEM:
    case XML_LISTHEADER:
      if (insideTable(this))
      {
        retval=RetVal_TableRow;
      }
      else if (insideUL(this) || insideOL(this))
      {
        retval=RetVal_ListItem;
      }
      else
      {
        warn_doc_error(g_fileName,doctokenizerYYlineno,"lonely <item> tag found");
      }
      break;
    case XML_RETURNS:
      g_xmlComment=TRUE;
      retval = handleSimpleSection(DocSimpleSect::Return,TRUE);
      g_hasReturnCommand=TRUE;
      break;
    case XML_TERM:
      //m_children.append(new DocStyleChange(this,g_nodeStack.count(),DocStyleChange::Bold,TRUE));
      if (insideTable(this))
      {
        retval=RetVal_TableCell;
      }
      break;
    case XML_SEE:
      // I'm not sure if <see> is the same as <seealso> or if it
      // should you link a member without producing a section. The
      // C# specification is extremely vague about this (but what else 
      // can we expect from Microsoft...)
      {
        QCString cref;
        //printf("XML_SEE: empty tag=%d\n",g_token->emptyTag);
        if (findAttribute(tagHtmlAttribs,"cref",&cref))
        {
          unescapeCRef(cref);
          if (g_token->emptyTag) // <see cref="..."/> style
          {
            bool inSeeBlock = g_inSeeBlock;
            g_token->name = cref;
            g_inSeeBlock = TRUE;
            handleLinkedWord(this,m_children,TRUE);
            g_inSeeBlock = inSeeBlock;
          }
          else // <see cref="...">...</see> style
          {
            //DocRef *ref = new DocRef(this,cref);
            //m_children.append(ref);
            //ref->parse();
            doctokenizerYYsetStatePara();
            DocLink *lnk = new DocLink(this,cref);
            m_children.append(lnk);
            QCString leftOver = lnk->parse(FALSE,TRUE);
            if (!leftOver.isEmpty())
            {
              m_children.append(new DocWord(this,leftOver));
            }
          }
        }
        else if (findAttribute(tagHtmlAttribs,"langword",&cref)) // <see langword="..."/> or <see langword="..."></see>
        {
          bool inSeeBlock = g_inSeeBlock;
          g_token->name = cref;
          g_inSeeBlock = TRUE;
          m_children.append(new DocStyleChange(this,g_nodeStack.count(),DocStyleChange::Code,TRUE));
          handleLinkedWord(this,m_children,TRUE);
          m_children.append(new DocStyleChange(this,g_nodeStack.count(),DocStyleChange::Code,FALSE));
          g_inSeeBlock = inSeeBlock;
        }
        else
        {
          warn_doc_error(g_fileName,doctokenizerYYlineno,"Missing 'cref' or 'langword' attribute from <see> tag.");
        }
      }
      break;
    case XML_SEEALSO:
      {
        g_xmlComment=TRUE;
        QCString cref;
        if (findAttribute(tagHtmlAttribs,"cref",&cref))
        {
          unescapeCRef(cref);
          // Look for an existing "see" section
          DocSimpleSect *ss=0;
          QListIterator<DocNode> cli(m_children);
          DocNode *n;
          for (cli.toFirst();(n=cli.current());++cli)
          {
            if (n->kind()==Kind_SimpleSect && ((DocSimpleSect *)n)->type()==DocSimpleSect::See)
            {
              ss = (DocSimpleSect *)n;
            }
          }

          if (!ss)  // start new section
          {
            ss=new DocSimpleSect(this,DocSimpleSect::See);
            m_children.append(ss);
          }

          ss->appendLinkWord(cref);
          retval = RetVal_OK;
        }
        else
        {
          warn_doc_error(g_fileName,doctokenizerYYlineno,"Missing 'cref' attribute from <seealso> tag.");
        }
      }
      break;
    case XML_LIST:
      {
        QCString type;
        findAttribute(tagHtmlAttribs,"type",&type);
        DocHtmlList::Type listType = DocHtmlList::Unordered;
        HtmlAttribList emptyList;
        if (type=="number")
        {
          listType=DocHtmlList::Ordered;
        }
        if (type=="table")
        {
          DocHtmlTable *table = new DocHtmlTable(this,emptyList);
          m_children.append(table);
          retval=table->parseXml();
        }
        else
        {
          DocHtmlList *list = new DocHtmlList(this,emptyList,listType);
          m_children.append(list);
          retval=list->parseXml();
        }
      }
      break;
    case XML_INCLUDE:
    case XML_PERMISSION:
      // These tags are defined in .Net but are currently unsupported
      g_xmlComment=TRUE;
      break;
    case HTML_UNKNOWN:
      warn_doc_error(g_fileName,doctokenizerYYlineno,"Unsupported xml/html tag <%s> found", qPrint(tagName));
      m_children.append(new DocWord(this, "<"+tagName+tagHtmlAttribs.toString()+">"));
      break;
  case XML_INHERITDOC:
      handleInheritDoc();
      break;
  default:
      // we should not get here!
      ASSERT(0);
      break;
  }
  return retval;
}

int DocPara::handleHtmlEndTag(const QCString &tagName)
{
  DBG(("handleHtmlEndTag(%s)\n",qPrint(tagName)));
  int tagId = Mappers::htmlTagMapper->map(tagName);
  int retval=RetVal_OK;
  switch (tagId)
  {
    case HTML_UL: 
      if (!insideUL(this))
      {
        warn_doc_error(g_fileName,doctokenizerYYlineno,"found </ul> tag without matching <ul>");
      }
      else
      {
        retval=RetVal_EndList;
      }
      break;
    case HTML_OL: 
      if (!insideOL(this))
      {
        warn_doc_error(g_fileName,doctokenizerYYlineno,"found </ol> tag without matching <ol>");
      }
      else
      {
        retval=RetVal_EndList;
      }
      break;
    case HTML_LI:
      if (!insideLI(this))
      {
        warn_doc_error(g_fileName,doctokenizerYYlineno,"found </li> tag without matching <li>");
      }
      else
      {
        // ignore </li> tags
      }
      break;
    case HTML_BLOCKQUOTE:
      retval=RetVal_EndBlockQuote;
      break;
    //case HTML_PRE:
    //  if (!insidePRE(this))
    //  {
    //    warn_doc_error(g_fileName,doctokenizerYYlineno,"found </pre> tag without matching <pre>");
    //  }
    //  else
    //  {
    //    retval=RetVal_EndPre;
    //  }
    //  break;
    case HTML_BOLD:
      handleStyleLeave(this,m_children,DocStyleChange::Bold,"b");
      break;
    case HTML_STRIKE:
      handleStyleLeave(this,m_children,DocStyleChange::Strike,"strike");
      break;
    case HTML_UNDERLINE:
      handleStyleLeave(this,m_children,DocStyleChange::Underline,"u");
      break;
    case HTML_CODE:
      handleStyleLeave(this,m_children,DocStyleChange::Code,"code");
      break;
    case HTML_EMPHASIS:
      handleStyleLeave(this,m_children,DocStyleChange::Italic,"em");
      break;
    case HTML_DIV:
      handleStyleLeave(this,m_children,DocStyleChange::Div,"div");
      break;
    case HTML_SPAN:
      handleStyleLeave(this,m_children,DocStyleChange::Span,"span");
      break;
    case HTML_SUB:
      handleStyleLeave(this,m_children,DocStyleChange::Subscript,"sub");
      break;
    case HTML_SUP:
      handleStyleLeave(this,m_children,DocStyleChange::Superscript,"sup");
      break;
    case HTML_CENTER:
      handleStyleLeave(this,m_children,DocStyleChange::Center,"center");
      break;
    case HTML_SMALL:
      handleStyleLeave(this,m_children,DocStyleChange::Small,"small");
      break;
    case HTML_PRE:
      handleStyleLeave(this,m_children,DocStyleChange::Preformatted,"pre");
      setInsidePreformatted(FALSE);
      doctokenizerYYsetInsidePre(FALSE);
      break;
    case HTML_P:
      retval=TK_NEWPARA;
      break;
    case HTML_DL:
      retval=RetVal_EndDesc;
      break;
    case HTML_DT:
      // ignore </dt> tag
      break;
    case HTML_DD:
      // ignore </dd> tag
      break;
    case HTML_TABLE:
      retval=RetVal_EndTable;
      break;
    case HTML_TR:
      // ignore </tr> tag
      break;
    case HTML_TD:
      // ignore </td> tag
      break;
    case HTML_TH:
      // ignore </th> tag
      break;
    case HTML_CAPTION:
      warn_doc_error(g_fileName,doctokenizerYYlineno,"Unexpected tag </caption> found");
      break;
    case HTML_BR:
      warn_doc_error(g_fileName,doctokenizerYYlineno,"Illegal </br> tag found\n");
      break;
    case HTML_H1:
      warn_doc_error(g_fileName,doctokenizerYYlineno,"Unexpected tag </h1> found");
      break;
    case HTML_H2:
      warn_doc_error(g_fileName,doctokenizerYYlineno,"Unexpected tag </h2> found");
      break;
    case HTML_H3:
      warn_doc_error(g_fileName,doctokenizerYYlineno,"Unexpected tag </h3> found");
      break;
    case HTML_H4:
      warn_doc_error(g_fileName,doctokenizerYYlineno,"Unexpected tag </h4> found");
      break;
    case HTML_H5:
      warn_doc_error(g_fileName,doctokenizerYYlineno,"Unexpected tag </h5> found");
      break;
    case HTML_H6:
      warn_doc_error(g_fileName,doctokenizerYYlineno,"Unexpected tag </h6> found");
      break;
    case HTML_IMG:
      warn_doc_error(g_fileName,doctokenizerYYlineno,"Unexpected tag </img> found");
      break;
    case HTML_HR:
      warn_doc_error(g_fileName,doctokenizerYYlineno,"Unexpected tag </hr> found");
      break;
    case HTML_A:
      //warn_doc_error(g_fileName,doctokenizerYYlineno,"Unexpected tag </a> found");
      // ignore </a> tag (can be part of <a name=...></a>
      break;

    case XML_TERM:
      //m_children.append(new DocStyleChange(this,g_nodeStack.count(),DocStyleChange::Bold,FALSE));
      break;
    case XML_SUMMARY:
    case XML_REMARKS:
    case XML_PARA:
    case XML_VALUE:
    case XML_EXAMPLE:
    case XML_PARAM:
    case XML_LIST:
    case XML_TYPEPARAM:
    case XML_RETURNS:
    case XML_SEE:
    case XML_SEEALSO:
    case XML_EXCEPTION:
    case XML_INHERITDOC:
      retval = RetVal_CloseXml;
      break;
    case XML_C:
      handleStyleLeave(this,m_children,DocStyleChange::Code,"c");
      break;
    case XML_ITEM:
    case XML_LISTHEADER:
    case XML_INCLUDE:
    case XML_PERMISSION:
    case XML_DESCRIPTION:
    case XML_PARAMREF:
    case XML_TYPEPARAMREF:
      // These tags are defined in .Net but are currently unsupported
      break;
    case HTML_UNKNOWN:
      warn_doc_error(g_fileName,doctokenizerYYlineno,"Unsupported xml/html tag </%s> found", qPrint(tagName));
      m_children.append(new DocWord(this,"</"+tagName+">"));
      break;
    default:
      // we should not get here!
      warn_doc_error(g_fileName,doctokenizerYYlineno,"Unexpected end tag %s\n",qPrint(tagName));
      ASSERT(0);
      break;
  }
  return retval;
}

int DocPara::parse()
{
  DBG(("DocPara::parse() start\n"));
  g_nodeStack.push(this);
  // handle style commands "inherited" from the previous paragraph
  handleInitialStyleCommands(this,m_children);
  int tok;
  int retval=0;
  while ((tok=doctokenizerYYlex())) // get the next token
  {
reparsetoken:
    DBG(("token %s at %d",tokToString(tok),doctokenizerYYlineno));
    if (tok==TK_WORD || tok==TK_LNKWORD || tok==TK_SYMBOL || tok==TK_URL ||
        tok==TK_COMMAND_AT || tok == TK_COMMAND_BS || tok==TK_HTMLTAG
       )
    {
      DBG((" name=%s",qPrint(g_token->name)));
    }
    DBG(("\n"));
    switch(tok)
    {
      case TK_WORD:
        m_children.append(new DocWord(this,g_token->name));
        break;
      case TK_LNKWORD:
        handleLinkedWord(this,m_children);
        break;
      case TK_URL:
        m_children.append(new DocURL(this,g_token->name,g_token->isEMailAddr));
        break;
      case TK_WHITESPACE:
        {
          // prevent leading whitespace and collapse multiple whitespace areas
          DocNode::Kind k;
          if (insidePRE(this) || // all whitespace is relevant
              (
               // remove leading whitespace 
               !m_children.isEmpty()  && 
               // and whitespace after certain constructs
               (k=m_children.getLast()->kind())!=DocNode::Kind_HtmlDescList &&
               k!=DocNode::Kind_HtmlTable &&
               k!=DocNode::Kind_HtmlList &&
               k!=DocNode::Kind_SimpleSect &&
               k!=DocNode::Kind_AutoList &&
               k!=DocNode::Kind_SimpleList &&
               /*k!=DocNode::Kind_Verbatim &&*/
               k!=DocNode::Kind_HtmlHeader &&
               k!=DocNode::Kind_HtmlBlockQuote &&
               k!=DocNode::Kind_ParamSect &&
               k!=DocNode::Kind_XRefItem
              )
             )
          {
            m_children.append(new DocWhiteSpace(this,g_token->chars));
          }
        }
        break;
      case TK_LISTITEM:
        {
          DBG(("found list item at %d parent=%d\n",g_token->indent,parent()->kind()));
          DocNode *n=parent();
          while (n && n->kind()!=DocNode::Kind_AutoList) n=n->parent();
          if (n) // we found an auto list up in the hierarchy
          {
            DocAutoList *al = (DocAutoList *)n;
            DBG(("previous list item at %d\n",al->indent()));
            if (al->indent()>=g_token->indent) 
              // new item at the same or lower indent level
            {
              retval=TK_LISTITEM;
              goto endparagraph;
            }
          }

          // determine list depth
          int depth = 0;
          n=parent();
          while(n) 
          {
            if (n->kind() == DocNode::Kind_AutoList && 
                ((DocAutoList*)n)->isEnumList()) depth++;
            n=n->parent();
          }

          // first item or sub list => create new list
          DocAutoList *al=0;
          do
          {
            al = new DocAutoList(this,g_token->indent,
                                 g_token->isEnumList,depth);
            m_children.append(al);
            retval = al->parse();
          } while (retval==TK_LISTITEM &&         // new list
              al->indent()==g_token->indent  // at same indent level
              );

          // check the return value
          if (retval==RetVal_SimpleSec) // auto list ended due to simple section command
          {
            // Reparse the token that ended the section at this level,
            // so a new simple section will be started at this level.
            // This is the same as unputting the last read token and continuing.
            g_token->name = g_token->simpleSectName;
            if (g_token->name.left(4)=="rcs:") // RCS section
            {
              g_token->name = g_token->name.mid(4);
              g_token->text = g_token->simpleSectText;
              tok = TK_RCSTAG;
            }
            else // other section
            {
              tok = TK_COMMAND_BS;
            }
            DBG(("reparsing command %s\n",qPrint(g_token->name)));
            goto reparsetoken;
          }
          else if (retval==TK_ENDLIST)
          {
            if (al->indent()>g_token->indent) // end list
            {
              goto endparagraph;
            }
            else // continue with current paragraph
            {
            }
          }
          else // paragraph ended due to TK_NEWPARA, TK_LISTITEM, or EOF
          {
            goto endparagraph;
          }
        }
        break;
      case TK_ENDLIST:     
        DBG(("Found end of list inside of paragraph at line %d\n",doctokenizerYYlineno));
        if (parent()->kind()==DocNode::Kind_AutoListItem)
        {
          ASSERT(parent()->parent()->kind()==DocNode::Kind_AutoList);
          DocAutoList *al = (DocAutoList *)parent()->parent();
          if (al->indent()>=g_token->indent)
          {
            // end of list marker ends this paragraph
            retval=TK_ENDLIST;
            goto endparagraph;
          }
          else
          {
            warn_doc_error(g_fileName,doctokenizerYYlineno,"End of list marker found "
                "has invalid indent level");
          }
        }
        else
        {
          warn_doc_error(g_fileName,doctokenizerYYlineno,"End of list marker found without any preceding "
              "list items");
        }
        break;
      case TK_COMMAND_AT:
        // fall through
      case TK_COMMAND_BS:
        {
          // see if we have to start a simple section
          int cmd = Mappers::cmdMapper->map(g_token->name);
          DocNode *n=parent();
          while (n && 
              n->kind()!=DocNode::Kind_SimpleSect && 
              n->kind()!=DocNode::Kind_ParamSect
              ) 
          {
            n=n->parent();
          }
          if (cmd&SIMPLESECT_BIT)
          {
            if (n)  // already in a simple section
            {
              // simple section cannot start in this paragraph, need
              // to unwind the stack and remember the command.
              g_token->simpleSectName = g_token->name.copy();
              retval=RetVal_SimpleSec;
              goto endparagraph;
            }
          }
          // see if we are in a simple list
          n=parent();
          while (n && n->kind()!=DocNode::Kind_SimpleListItem) n=n->parent();
          if (n)
          {
            if (cmd==CMD_LI)
            {
              retval=RetVal_ListItem;
              goto endparagraph;
            }
          }

          // handle the command
          retval=handleCommand(g_token->name,tok);
          DBG(("handleCommand returns %x\n",retval));

          // check the return value
          if (retval==RetVal_SimpleSec)
          {
            // Reparse the token that ended the section at this level,
            // so a new simple section will be started at this level.
            // This is the same as unputting the last read token and continuing.
            g_token->name = g_token->simpleSectName;
            if (g_token->name.left(4)=="rcs:") // RCS section
            {
              g_token->name = g_token->name.mid(4);
              g_token->text = g_token->simpleSectText;
              tok = TK_RCSTAG;
            }
            else // other section
            {
              tok = TK_COMMAND_BS;
            }
            DBG(("reparsing command %s\n",qPrint(g_token->name)));
            goto reparsetoken;
          }
          else if (retval==RetVal_OK) 
          {
            // the command ended normally, keep scanning for new tokens.
            retval = 0;
          }
          else if (retval>0 && retval<RetVal_OK)
          { 
            // the command ended with a new command, reparse this token
            tok = retval;
            goto reparsetoken;
          }
          else // end of file, end of paragraph, start or end of section 
            // or some auto list marker
          {
            goto endparagraph;
          }
        }
        break;
      case TK_HTMLTAG:    
        {
          if (!g_token->endTag) // found a start tag
          {
            retval = handleHtmlStartTag(g_token->name,g_token->attribs);
          }
          else // found an end tag
          {
            retval = handleHtmlEndTag(g_token->name);
          }
          if (retval==RetVal_OK) 
          {
            // the command ended normally, keep scanner for new tokens.
            retval = 0;
          }
          else
          {
            goto endparagraph;
          }
        }
        break;
      case TK_SYMBOL:     
        {
          DocSymbol::SymType s = DocSymbol::decodeSymbol(g_token->name);
          if (s!=DocSymbol::Sym_Unknown)
          {
            m_children.append(new DocSymbol(this,s));
          }
          else
          {
            warn_doc_error(g_fileName,doctokenizerYYlineno,"Unsupported symbol %s found",
                qPrint(g_token->name));
          }
          break;
        }
      case TK_NEWPARA:     
        retval=TK_NEWPARA;
        goto endparagraph;
      case TK_RCSTAG:
        {
          DocNode *n=parent();
          while (n && 
              n->kind()!=DocNode::Kind_SimpleSect && 
              n->kind()!=DocNode::Kind_ParamSect
              ) 
          {
            n=n->parent();
          }
          if (n)  // already in a simple section
          {
            // simple section cannot start in this paragraph, need
            // to unwind the stack and remember the command.
            g_token->simpleSectName = "rcs:"+g_token->name;
            g_token->simpleSectText = g_token->text;
            retval=RetVal_SimpleSec;
            goto endparagraph;
          }

          // see if we are in a simple list
          DocSimpleSect *ss=new DocSimpleSect(this,DocSimpleSect::Rcs);
          m_children.append(ss);
          ss->parseRcs();
        }
        break;
      default:
        warn_doc_error(g_fileName,doctokenizerYYlineno,
            "Found unexpected token (id=%x)\n",tok);
        break;
    }
  }
  retval=0;
endparagraph:
  handlePendingStyleCommands(this,m_children);
  DocNode *n = g_nodeStack.pop();
  ASSERT(n==this);
  DBG(("DocPara::parse() end retval=%x\n",retval));
  if (!g_token->endTag && n->kind()==DocNode::Kind_Para &&
      retval==TK_NEWPARA && g_token->name.lower() == "p")
  {
    ((DocPara *)n)->setAttribs(g_token->attribs);
  }
  INTERNAL_ASSERT(retval==0 || retval==TK_NEWPARA || retval==TK_LISTITEM || 
         retval==TK_ENDLIST || retval>RetVal_OK 
	);

  return retval; 
}

//--------------------------------------------------------------------------

int DocSection::parse()
{
  DBG(("DocSection::parse() start %s level=%d\n",qPrint(g_token->sectionId),m_level));
  int retval=RetVal_OK;
  g_nodeStack.push(this);

  SectionInfo *sec;
  if (!m_id.isEmpty())
  {
    sec=Doxygen::sectionDict->find(m_id);
    if (sec)
    {
      m_file   = sec->fileName;
      m_anchor = sec->label;
      m_title  = sec->title;
      if (m_title.isEmpty()) m_title = sec->label;
      if (g_sectionDict && g_sectionDict->find(m_id)==0)
      {
        g_sectionDict->append(m_id,sec);
      }
    }
  }

  // first parse any number of paragraphs
  bool isFirst=TRUE;
  DocPara *lastPar=0;
  do
  {
    DocPara *par = new DocPara(this);
    if (isFirst) { par->markFirst(); isFirst=FALSE; }
    retval=par->parse();
    if (!par->isEmpty()) 
    {
      m_children.append(par);
      lastPar=par;
    }
    else
    {
      delete par;
    }
    if (retval==TK_LISTITEM)
    {
      warn_doc_error(g_fileName,doctokenizerYYlineno,"Invalid list item found");
    }
    if (retval==RetVal_Internal)
    {
      DocInternal *in = new DocInternal(this);
      m_children.append(in);
      retval = in->parse(m_level+1);
      if (retval==RetVal_EndInternal)
      {
        retval=RetVal_OK;
      }
    }
  } while (retval!=0 && 
           retval!=RetVal_Section       &&
           retval!=RetVal_Subsection    &&
           retval!=RetVal_Subsubsection &&
           retval!=RetVal_Paragraph     &&
           retval!=RetVal_EndInternal
          );

  if (lastPar) lastPar->markLast();

  //printf("m_level=%d <-> %d\n",m_level,Doxygen::subpageNestingLevel);

  while (true)
  {
    if (retval==RetVal_Subsection && m_level<=Doxygen::subpageNestingLevel+1)
    {
      // then parse any number of nested sections
      while (retval==RetVal_Subsection) // more sections follow
      {
        //SectionInfo *sec=Doxygen::sectionDict[g_token->sectionId];
        DocSection *s=new DocSection(this,
            QMIN(2+Doxygen::subpageNestingLevel,5),g_token->sectionId);
        m_children.append(s);
        retval = s->parse();
      }
      break;
    }
    else if (retval==RetVal_Subsubsection && m_level<=Doxygen::subpageNestingLevel+2)
    {
      if ((m_level<=1+Doxygen::subpageNestingLevel) && !QString(g_token->sectionId).startsWith("autotoc_md"))
          warn_doc_error(g_fileName,doctokenizerYYlineno,"Unexpected subsubsection command found inside %s!",sectionLevelToName[m_level]);
      // then parse any number of nested sections
      while (retval==RetVal_Subsubsection) // more sections follow
      {
        //SectionInfo *sec=Doxygen::sectionDict[g_token->sectionId];
        DocSection *s=new DocSection(this,
            QMIN(3+Doxygen::subpageNestingLevel,5),g_token->sectionId);
        m_children.append(s);
        retval = s->parse();
      }
      if (!(m_level<Doxygen::subpageNestingLevel+2 && retval == RetVal_Subsection)) break;
    }
    else if (retval==RetVal_Paragraph && m_level<=QMIN(5,Doxygen::subpageNestingLevel+3))
    {
      if ((m_level<=2+Doxygen::subpageNestingLevel) && !QString(g_token->sectionId).startsWith("autotoc_md"))
        warn_doc_error(g_fileName,doctokenizerYYlineno,"Unexpected paragraph command found inside %s!",sectionLevelToName[m_level]);
      // then parse any number of nested sections
      while (retval==RetVal_Paragraph) // more sections follow
      {
        //SectionInfo *sec=Doxygen::sectionDict[g_token->sectionId];
        DocSection *s=new DocSection(this,
            QMIN(4+Doxygen::subpageNestingLevel,5),g_token->sectionId);
        m_children.append(s);
        retval = s->parse();
      }
      if (!(m_level<Doxygen::subpageNestingLevel+3 && (retval == RetVal_Subsection || retval == RetVal_Subsubsection))) break; 
    }
    else
    {
      break;
    }
  }

  INTERNAL_ASSERT(retval==0 || 
                  retval==RetVal_Section || 
                  retval==RetVal_Subsection || 
                  retval==RetVal_Subsubsection || 
                  retval==RetVal_Paragraph || 
                  retval==RetVal_Internal ||
                  retval==RetVal_EndInternal
                 );

  DBG(("DocSection::parse() end: retval=%x\n",retval));
  DocNode *n = g_nodeStack.pop();
  ASSERT(n==this);
  return retval;
}

//--------------------------------------------------------------------------

void DocText::parse()
{
  DBG(("DocText::parse() start\n"));
  g_nodeStack.push(this);
  doctokenizerYYsetStateText();
  
  int tok;
  while ((tok=doctokenizerYYlex())) // get the next token
  {
    switch(tok)
    {
      case TK_WORD:        
	m_children.append(new DocWord(this,g_token->name));
	break;
      case TK_WHITESPACE:  
        m_children.append(new DocWhiteSpace(this,g_token->chars));
	break;
      case TK_SYMBOL:     
        {
          DocSymbol::SymType s = DocSymbol::decodeSymbol(g_token->name);
          if (s!=DocSymbol::Sym_Unknown)
          {
            m_children.append(new DocSymbol(this,s));
          }
          else
          {
            warn_doc_error(g_fileName,doctokenizerYYlineno,"Unsupported symbol %s found",
                qPrint(g_token->name));
          }
        }
        break;
      case TK_COMMAND_AT:
        // fall through
      case TK_COMMAND_BS:
        switch (Mappers::cmdMapper->map(g_token->name))
        {
          case CMD_BSLASH:
            m_children.append(new DocSymbol(this,DocSymbol::Sym_BSlash));
            break;
          case CMD_AT:
            m_children.append(new DocSymbol(this,DocSymbol::Sym_At));
            break;
          case CMD_LESS:
            m_children.append(new DocSymbol(this,DocSymbol::Sym_Less));
            break;
          case CMD_GREATER:
            m_children.append(new DocSymbol(this,DocSymbol::Sym_Greater));
            break;
          case CMD_AMP:
            m_children.append(new DocSymbol(this,DocSymbol::Sym_Amp));
            break;
          case CMD_DOLLAR:
            m_children.append(new DocSymbol(this,DocSymbol::Sym_Dollar));
            break;
          case CMD_HASH:
            m_children.append(new DocSymbol(this,DocSymbol::Sym_Hash));
            break;
          case CMD_DCOLON:
            m_children.append(new DocSymbol(this,DocSymbol::Sym_DoubleColon));
            break;
          case CMD_PERCENT:
            m_children.append(new DocSymbol(this,DocSymbol::Sym_Percent));
            break;
          case CMD_NDASH:
            m_children.append(new DocSymbol(this,DocSymbol::Sym_Minus));
            m_children.append(new DocSymbol(this,DocSymbol::Sym_Minus));
            break;
          case CMD_MDASH:
            m_children.append(new DocSymbol(this,DocSymbol::Sym_Minus));
            m_children.append(new DocSymbol(this,DocSymbol::Sym_Minus));
            m_children.append(new DocSymbol(this,DocSymbol::Sym_Minus));
            break;
          case CMD_QUOTE:
            m_children.append(new DocSymbol(this,DocSymbol::Sym_Quot));
            break;
          case CMD_PUNT:
            m_children.append(new DocSymbol(this,DocSymbol::Sym_Dot));
            break;
          case CMD_PLUS:
            m_children.append(new DocSymbol(this,DocSymbol::Sym_Plus));
            break;
          case CMD_MINUS:
            m_children.append(new DocSymbol(this,DocSymbol::Sym_Minus));
            break;
          case CMD_EQUAL:
            m_children.append(new DocSymbol(this,DocSymbol::Sym_Equal));
            break;
          default:
            warn_doc_error(g_fileName,doctokenizerYYlineno,"Unexpected command `%s' found",
                      qPrint(g_token->name));
            break;
        }
        break;
      default:
        warn_doc_error(g_fileName,doctokenizerYYlineno,"Unexpected token %s",
            tokToString(tok));
        break;
    }
  }

  handleUnclosedStyleCommands();

  DocNode *n = g_nodeStack.pop();
  ASSERT(n==this);
  DBG(("DocText::parse() end\n"));
}


//--------------------------------------------------------------------------

void DocRoot::parse()
{
  DBG(("DocRoot::parse() start\n"));
  g_nodeStack.push(this);
  doctokenizerYYsetStatePara();
  int retval=0;

  // first parse any number of paragraphs
  bool isFirst=TRUE;
  DocPara *lastPar=0;
  do
  {
    DocPara *par = new DocPara(this);
    if (isFirst) { par->markFirst(); isFirst=FALSE; }
    retval=par->parse();
    if (!par->isEmpty() || par->attribs().count()>0)
    {
      m_children.append(par);
      lastPar=par;
    }
    else
    {
      delete par;
    }
    if (retval==RetVal_Paragraph)
    {
      if (!QString(g_token->sectionId).startsWith("autotoc_md"))
         warn_doc_error(g_fileName,doctokenizerYYlineno,"found paragraph command outside of subsubsection context!");
      while (retval==RetVal_Paragraph)
      {
        SectionInfo *sec=Doxygen::sectionDict->find(g_token->sectionId);
        if (sec)
        {
          DocSection *s=new DocSection(this,
              QMIN(4+Doxygen::subpageNestingLevel,5),g_token->sectionId);
          m_children.append(s);
          retval = s->parse();
        }
        else
        {
          warn_doc_error(g_fileName,doctokenizerYYlineno,"Invalid paragraph id `%s'; ignoring paragraph",qPrint(g_token->sectionId));
          retval = 0;
        }
      }
    }
    if (retval==RetVal_Subsubsection)
    {
      if (!(QString(g_token->sectionId).startsWith("autotoc_md")))
        warn_doc_error(g_fileName,doctokenizerYYlineno,"found subsubsection command outside of subsection context!");
      while (retval==RetVal_Subsubsection)
      {
        SectionInfo *sec=Doxygen::sectionDict->find(g_token->sectionId);
        if (sec)
        {
          DocSection *s=new DocSection(this,
              QMIN(3+Doxygen::subpageNestingLevel,5),g_token->sectionId);
          m_children.append(s);
          retval = s->parse();
        }
        else
        {
          warn_doc_error(g_fileName,doctokenizerYYlineno,"Invalid subsubsection id `%s'; ignoring subsubsection",qPrint(g_token->sectionId));
          retval = 0;
        }
      }
    }
    if (retval==RetVal_Subsection)
    {
      if (!(QString(g_token->sectionId).startsWith("autotoc_md")))
        warn_doc_error(g_fileName,doctokenizerYYlineno,"found subsection command outside of section context!");
      while (retval==RetVal_Subsection)
      {
        SectionInfo *sec=Doxygen::sectionDict->find(g_token->sectionId);
        if (sec)
        {
          DocSection *s=new DocSection(this,
              QMIN(2+Doxygen::subpageNestingLevel,5),g_token->sectionId);
          m_children.append(s);
          retval = s->parse();
        }
        else
        {
          warn_doc_error(g_fileName,doctokenizerYYlineno,"Invalid subsection id `%s'; ignoring subsection",qPrint(g_token->sectionId));
          retval = 0;
        }
      }
    }
    if (retval==TK_LISTITEM)
    {
      warn_doc_error(g_fileName,doctokenizerYYlineno,"Invalid list item found");
    }
    if (retval==RetVal_Internal)
    {
      DocInternal *in = new DocInternal(this);
      m_children.append(in);
      retval = in->parse(1);
    }
  } while (retval!=0 && retval!=RetVal_Section);
  if (lastPar) lastPar->markLast();

  //printf("DocRoot::parse() retval=%d %d\n",retval,RetVal_Section);
  // then parse any number of level1 sections
  while (retval==RetVal_Section)
  {
    SectionInfo *sec=Doxygen::sectionDict->find(g_token->sectionId);
    if (sec)
    {
      DocSection *s=new DocSection(this,
          QMIN(1+Doxygen::subpageNestingLevel,5),g_token->sectionId);
      m_children.append(s);
      retval = s->parse();
    }
    else
    {
      warn_doc_error(g_fileName,doctokenizerYYlineno,"Invalid section id `%s'; ignoring section",qPrint(g_token->sectionId));
      retval = 0;
    }
  }

  handleUnclosedStyleCommands();

  DocNode *n = g_nodeStack.pop();
  ASSERT(n==this);
  DBG(("DocRoot::parse() end\n"));
}

static QCString extractCopyDocId(const char *data, uint &j, uint len)
{
  uint s=j;
  uint e=j;
  int round=0;
  bool insideDQuote=FALSE;
  bool insideSQuote=FALSE;
  bool found=FALSE;
  while (j<len && !found)
  {
    if (!insideSQuote && !insideDQuote)
    {
      switch (data[j])
      {
        case '(': round++; break;
        case ')': round--; break;
        case '"': insideDQuote=TRUE; break;
        case '\'': insideSQuote=TRUE; break;
        case ' ':  // fall through
        case '\t': // fall through
        case '\n': 
          found=(round==0);
          break;
      }
    }
    else if (insideSQuote) // look for single quote end
    {
      if (data[j]=='\'' && (j==0 || data[j]!='\\'))
      {
        insideSQuote=FALSE;
      }
    }
    else if (insideDQuote) // look for double quote end
    {
      if (data[j]=='"' && (j==0 || data[j]!='\\'))
      {
        insideDQuote=FALSE;
      }
    }
    if (!found) j++;
  }
  if (qstrncmp(data+j," const",6)==0)
  {
    j+=6;
  }
  else if (qstrncmp(data+j," volatile",9)==0)
  {
    j+=9;
  }
  e=j;
  QCString id(e-s+1);
  if (e>s) memcpy(id.rawData(),data+s,e-s);
  id.at(e-s)='\0';
  //printf("extractCopyDocId='%s' input='%s'\n",id.data(),&data[s]);
  return id;
}

// macro to check if the input starts with a specific command.
// note that data[i] should point to the start of the command (\ or @ character)
// and the sizeof(str) returns the size of str including the '\0' terminator;
// a fact we abuse to skip over the start of the command character.
#define CHECK_FOR_COMMAND(str,action) \
   do if ((i+sizeof(str)<len) && qstrncmp(data+i+1,str,sizeof(str)-1)==0) \
   { j=i+sizeof(str); action; } while(0)

static uint isCopyBriefOrDetailsCmd(const char *data, uint i,uint len,bool &brief)
{
  int j=0;
  if (i==0 || (data[i-1]!='@' && data[i-1]!='\\')) // not an escaped command
  {
    CHECK_FOR_COMMAND("copybrief",brief=TRUE);    // @copybrief or \copybrief
    CHECK_FOR_COMMAND("copydetails",brief=FALSE); // @copydetails or \copydetails
  }
  return j;
}

static uint isVerbatimSection(const char *data,uint i,uint len,QCString &endMarker)
{
  int j=0;
  if (i==0 || (data[i-1]!='@' && data[i-1]!='\\')) // not an escaped command
  {
    CHECK_FOR_COMMAND("dot",endMarker="enddot");
    CHECK_FOR_COMMAND("code",endMarker="endcode");
    CHECK_FOR_COMMAND("msc",endMarker="endmsc");
    CHECK_FOR_COMMAND("verbatim",endMarker="endverbatim");
    CHECK_FOR_COMMAND("latexonly",endMarker="endlatexonly");
    CHECK_FOR_COMMAND("htmlonly",endMarker="endhtmlonly");
    CHECK_FOR_COMMAND("xmlonly",endMarker="endxmlonly");
    CHECK_FOR_COMMAND("rtfonly",endMarker="endrtfonly");
    CHECK_FOR_COMMAND("manonly",endMarker="endmanonly");
    CHECK_FOR_COMMAND("docbookonly",endMarker="enddocbookonly");
    CHECK_FOR_COMMAND("startuml",endMarker="enduml");
  }
  //printf("isVerbatimSection(%s)=%d)\n",QCString(&data[i]).left(10).data(),j);
  return j;
}

static uint skipToEndMarker(const char *data,uint i,uint len,const QCString &endMarker)
{
  while (i<len)
  {
    if ((data[i]=='@' || data[i]=='\\') &&  // start of command character
        (i==0 || (data[i-1]!='@' && data[i-1]!='\\'))) // that is not escaped
    {
      if (i+endMarker.length()+1<=len && qstrncmp(data+i+1,endMarker,endMarker.length())==0)
      {
        return i+endMarker.length()+1;
      }
    }
    i++;
  }
  // oops no endmarker found...
  return i<len ? i+1 : len;
}

static QCString processCopyDoc(const char *data,uint &len)
{
  //printf("processCopyDoc start '%s'\n",data);
  GrowBuf buf;
  uint i=0;
  while (i<len)
  {
    char c = data[i];
    if (c=='@' || c=='\\') // look for a command
    {
      bool isBrief=TRUE;
      uint j=isCopyBriefOrDetailsCmd(data,i,len,isBrief);
      if (j>0)
      {
        // skip whitespace
        while (j<len && (data[j]==' ' || data[j]=='\t')) j++;
        // extract the argument
        QCString id = extractCopyDocId(data,j,len);
        const Definition *def = 0;
        QCString doc,brief;
        //printf("resolving docs='%s'\n",id.data());
        if (findDocsForMemberOrCompound(id,&doc,&brief,&def))
        {
          //printf("found it def=%p brief='%s' doc='%s' isBrief=%d\n",def,brief.data(),doc.data(),isBrief);
          if (g_copyStack.findRef(def)==-1) // definition not parsed earlier
          {
            g_copyStack.append(def);
            if (isBrief)
            {
              uint l=brief.length();
              buf.addStr(processCopyDoc(brief,l));
            }
            else
            {
              uint l=doc.length();
              buf.addStr(processCopyDoc(doc,l));
            }
            g_copyStack.remove(def);
          }
          else
          {
            warn_doc_error(g_fileName,doctokenizerYYlineno,
	         "Found recursive @copy%s or @copydoc relation for argument '%s'.\n",
                 isBrief?"brief":"details",id.data());
          }
        }
        else
        {
          warn_doc_error(g_fileName,doctokenizerYYlineno,
               "@copy%s or @copydoc target '%s' not found", isBrief?"brief":"details",
               id.data());
        }
        // skip over command
        i=j;
      }
      else
      {
        QCString endMarker;
        uint k = isVerbatimSection(data,i,len,endMarker);
        if (k>0)
        {
          int orgPos = i;
          i=skipToEndMarker(data,k,len,endMarker);
          buf.addStr(data+orgPos,i-orgPos);
        }
        else
        {
          buf.addChar(c);
          i++;
        }
      }
    }
    else // not a command, just copy
    {
      buf.addChar(c);
      i++;
    }
  }
  len = buf.getPos();
  buf.addChar(0);
  return buf.get();
}
//---------------------------------------------------------------------------
QString::Direction getTextDirByConfig(const QString &text)
{
  QCString configDir = Config_getEnum(OUTPUT_TEXT_DIRECTION);
  if (configDir == "None")
    return QString::DirNeutral;
  if (configDir == "Context")
    return text.basicDirection();
  if (configDir == "LTR")
  {
    QString::Direction textDir = text.direction();
    if (textDir == QString::DirMixed)
      return QString::DirLTR;
    return textDir;
  }
  if (configDir == "RTL")
  {
    QString::Direction textDir = text.direction();
    if (textDir == QString::DirMixed)
      return QString::DirRTL;
    return textDir;
  }
  return QString::DirNeutral;
}

QString::Direction getTextDirByConfig(const DocNode *node)
{
  QCString configDir = Config_getEnum(OUTPUT_TEXT_DIRECTION);
  if (configDir == "None")
    return QString::DirNeutral;
  if (configDir == "Context")
    return node->getTextBasicDir();
  if (configDir == "LTR")
  {
    QString::Direction textDir = node->getTextDir();
    if (textDir == QString::DirMixed)
      return QString::DirLTR;
    return textDir;
  }
  if (configDir == "RTL")
  {
    QString::Direction textDir = node->getTextDir();
    if (textDir == QString::DirMixed)
      return QString::DirRTL;
    return textDir;
  }
  return QString::DirNeutral;
}

QString::Direction getTextDirByConfig(const DocPara *para, int nodeIndex)
{
  QCString configDir = Config_getEnum(OUTPUT_TEXT_DIRECTION);
  if (configDir == "None")
    return QString::DirNeutral;
  if (configDir == "Context")
    return para->getTextBasicDir(nodeIndex);
  if (configDir == "LTR")
  {
    QString::Direction textDir = para->getTextDir(nodeIndex);
    if (textDir == QString::DirMixed)
      return QString::DirLTR;
    return textDir;
  }
  if (configDir == "RTL")
  {
    QString::Direction textDir = para->getTextDir(nodeIndex);
    if (textDir == QString::DirMixed)
      return QString::DirRTL;
    return textDir;
  }
  return QString::DirNeutral;
}

QCString getDirHtmlClassOfNode(QString::Direction textDir, const QCString &initValue)
{
  QCString classFromDir;
  if (textDir == QString::DirLTR)
    classFromDir = "DocNodeLTR";
  else if (textDir == QString::DirRTL)
    classFromDir = "DocNodeRTL";
  else
    classFromDir = "";

  if (initValue && !classFromDir.isEmpty())
    return QCString(" class=\"") + initValue + " " + classFromDir + "\"";
  if (initValue)
    return QCString(" class=\"") + initValue + "\"";
  if (!classFromDir.isEmpty())
    return QCString(" class=\"") + classFromDir + "\"";
  return "";
}

QCString getDirHtmlClassOfPage(QCString pageTitle)
{
  QCString result = "";
  result += " class=\"PageDoc";
  QString::Direction titleDir = getTextDirByConfig(pageTitle);
  if (titleDir == QString::DirLTR)
    result += " PageDocLTR-title";
  else if (titleDir == QString::DirRTL)
    result += " PageDocRTL-title";
  result += "\"";
  return result;
}

QCString getHtmlDirEmbedingChar(QString::Direction textDir)
{
  if (textDir == QString::DirLTR)
    return "&#x202A;";
  if (textDir == QString::DirRTL)
    return "&#x202B;";
  return "";
}

QCString getJsDirEmbedingChar(QString::Direction textDir)
{
  if (textDir == QString::DirLTR)
    return "\\u202A";
  if (textDir == QString::DirRTL)
    return "\\u202B";
  return "";
}
//---------------------------------------------------------------------------

DocRoot *validatingParseDoc(const char *fileName,int startLine,
                            const Definition *ctx,const MemberDef *md,
                            const char *input,bool indexWords,
                            bool isExample, const char *exampleName,
                            bool singleLine, bool linkFromIndex)
{
  //printf("validatingParseDoc(%s,%s)=[%s]\n",ctx?ctx->name().data():"<none>",
  //                                     md?md->name().data():"<none>",
  //                                     input);
  //printf("========== validating %s at line %d\n",fileName,startLine);
  //printf("---------------- input --------------------\n%s\n----------- end input -------------------\n",input);
  //g_token = new TokenInfo;

  // store parser state so we can re-enter this function if needed
  //bool fortranOpt = Config_getBool(OPTIMIZE_FOR_FORTRAN);
  docParserPushContext();

  if (ctx && ctx!=Doxygen::globalScope &&
      (ctx->definitionType()==Definition::TypeClass || 
       ctx->definitionType()==Definition::TypeNamespace
      ) 
     ) 
  {
    g_context = ctx->name();
  }
  else if (ctx && ctx->definitionType()==Definition::TypePage)
  {
    const Definition *scope = (dynamic_cast<const PageDef*>(ctx))->getPageScope();
    if (scope && scope!=Doxygen::globalScope) g_context = scope->name();
  }
  else if (ctx && ctx->definitionType()==Definition::TypeGroup)
  {
    const Definition *scope = (dynamic_cast<const GroupDef*>(ctx))->getGroupScope();
    if (scope && scope!=Doxygen::globalScope) g_context = scope->name();
  }
  else
  {
    g_context = "";
  }
  g_scope = ctx;

  if (indexWords && Doxygen::searchIndex)
  {
    if (md)
    {
      g_searchUrl=md->getOutputFileBase();
      Doxygen::searchIndex->setCurrentDoc(md,md->anchor(),FALSE);
    }
    else if (ctx)
    {
      g_searchUrl=ctx->getOutputFileBase();
      Doxygen::searchIndex->setCurrentDoc(ctx,ctx->anchor(),FALSE);
    }
  }
#if 0
  if (indexWords && md && Doxygen::searchIndex)
  {
    g_searchUrl=md->getOutputFileBase();
    Doxygen::searchIndex->setCurrentDoc(
        (md->getLanguage()==SrcLangExt_Fortran ? 
         theTranslator->trSubprogram(TRUE,TRUE):
         theTranslator->trMember(TRUE,TRUE))+" "+md->qualifiedName(),
        g_searchUrl,
        md->anchor());
  }
  else if (indexWords && ctx && Doxygen::searchIndex)
  {
    g_searchUrl=ctx->getOutputFileBase();
    QCString name = ctx->qualifiedName();

    SrcLangExt lang = ctx->getLanguage();
    QCString sep = getLanguageSpecificSeparator(lang);
    if (sep!="::")
    {
      name = substitute(name,"::",sep);
    }

    switch (ctx->definitionType())
    {
      case Definition::TypePage:
        {
          PageDef *pd = (PageDef *)ctx;
          if (pd->hasTitle())
          {
            name = theTranslator->trPage(TRUE,TRUE)+" "+pd->title();
          }
          else
          {
            name = theTranslator->trPage(TRUE,TRUE)+" "+pd->name();
          }
        }
        break;
      case Definition::TypeClass:
        {
          ClassDef *cd = (ClassDef *)ctx;
          name.prepend(cd->compoundTypeString()+" ");
        }
        break;
      case Definition::TypeNamespace:
        {
          if (lang==SrcLangExt_Java || lang==SrcLangExt_CSharp)
          {
            name = theTranslator->trPackage(name);
          }
          else if (lang==SrcLangExt_Fortran)
          {
            name.prepend(theTranslator->trModule(TRUE,TRUE)+" ");
          }
          else
          {
            name.prepend(theTranslator->trNamespace(TRUE,TRUE)+" ");
          }
        }
        break;
      case Definition::TypeGroup:
        {
          GroupDef *gd = (GroupDef *)ctx;
          if (gd->groupTitle())
          {
            name = theTranslator->trGroup(TRUE,TRUE)+" "+gd->groupTitle();
          }
          else
          {
            name.prepend(theTranslator->trGroup(TRUE,TRUE)+" ");
          }
        }
        break;
      default:
        break;
    }
    Doxygen::searchIndex->setCurrentDoc(name,g_searchUrl);
  }
#endif
  else
  {
    g_searchUrl="";
  }

  g_fileName = fileName;
  g_relPath = (!linkFromIndex && ctx) ? 
               QCString(relativePathToRoot(ctx->getOutputFileBase())) : 
               QCString("");
  //printf("ctx->name=%s relPath=%s\n",ctx->name().data(),g_relPath.data());
  g_memberDef = md;
  g_nodeStack.clear();
  g_styleStack.clear();
  g_initialStyleStack.clear();
  g_inSeeBlock = FALSE;
  g_xmlComment = FALSE;
  g_insideHtmlLink = FALSE;
  g_includeFileText = "";
  g_includeFileOffset = 0;
  g_includeFileLength = 0;
  g_isExample = isExample;
  g_exampleName = exampleName;
  g_hasParamCommand = FALSE;
  g_hasReturnCommand = FALSE;
  g_retvalsFound.setAutoDelete(FALSE);
  g_retvalsFound.clear();
  g_paramsFound.setAutoDelete(FALSE);
  g_paramsFound.clear();
  g_sectionDict = 0; //sections;
  
  //printf("Starting comment block at %s:%d\n",g_fileName.data(),startLine);
  doctokenizerYYlineno=startLine;
  uint inpLen=qstrlen(input);
  QCString inpStr = processCopyDoc(input,inpLen);
  if (inpStr.isEmpty() || inpStr.at(inpStr.length()-1)!='\n')
  {
    inpStr+='\n';
  }
  //printf("processCopyDoc(in='%s' out='%s')\n",input,inpStr.data());
  doctokenizerYYinit(inpStr,g_fileName);

  // build abstract syntax tree
  DocRoot *root = new DocRoot(md!=0,singleLine);
  root->parse();


  if (Debug::isFlagSet(Debug::PrintTree))
  {
    // pretty print the result
    PrintDocVisitor *v = new PrintDocVisitor;
    root->accept(v);
    delete v;
  }

  checkUnOrMultipleDocumentedParams();
<<<<<<< HEAD
  if (g_memberDef) g_memberDef->detectUndocumentedParams(g_hasParamCommand,g_hasReturnCommand);
=======
  checkMultipleDocumentedRetvals();
  detectNoDocumentedParams();
>>>>>>> e6fb6ea2

  // TODO: These should be called at the end of the program.
  //doctokenizerYYcleanup();
  //Mappers::cmdMapper->freeInstance();
  //Mappers::htmlTagMapper->freeInstance();

  // restore original parser state
  docParserPopContext();

  //printf(">>>>>> end validatingParseDoc(%s,%s)\n",ctx?ctx->name().data():"<none>",
  //                                     md?md->name().data():"<none>");
  
  return root;
}

DocText *validatingParseText(const char *input)
{
  // store parser state so we can re-enter this function if needed
  docParserPushContext();

  //printf("------------ input ---------\n%s\n"
  //       "------------ end input -----\n",input);
  //g_token = new TokenInfo;
  g_context = "";
  g_fileName = "<parseText>";
  g_relPath = "";
  g_memberDef = 0;
  g_nodeStack.clear();
  g_styleStack.clear();
  g_initialStyleStack.clear();
  g_inSeeBlock = FALSE;
  g_xmlComment = FALSE;
  g_insideHtmlLink = FALSE;
  g_includeFileText = "";
  g_includeFileOffset = 0;
  g_includeFileLength = 0;
  g_isExample = FALSE;
  g_exampleName = "";
  g_hasParamCommand = FALSE;
  g_hasReturnCommand = FALSE;
  g_retvalsFound.setAutoDelete(FALSE);
  g_retvalsFound.clear();
  g_paramsFound.setAutoDelete(FALSE);
  g_paramsFound.clear();
  g_searchUrl="";

  DocText *txt = new DocText;

  if (input)
  {
    doctokenizerYYlineno=1;
    doctokenizerYYinit(input,g_fileName);

    // build abstract syntax tree
    txt->parse();

    if (Debug::isFlagSet(Debug::PrintTree))
    {
      // pretty print the result
      PrintDocVisitor *v = new PrintDocVisitor;
      txt->accept(v);
      delete v;
    }
  }

  // restore original parser state
  docParserPopContext();
  return txt;
}

void docFindSections(const char *input,
                     Definition *d,
                     MemberGroup *mg,
                     const char *fileName)
{
  doctokenizerYYFindSections(input,d,mg,fileName);
}
<|MERGE_RESOLUTION|>--- conflicted
+++ resolved
@@ -136,12 +136,8 @@
 
   bool         hasParamCommand;
   bool         hasReturnCommand;
-<<<<<<< HEAD
   const MemberDef *  memberDef;
-=======
   QDict<void>  retvalsFound;
-  MemberDef *  memberDef;
->>>>>>> e6fb6ea2
   QDict<void>  paramsFound;
   bool         isExample;
   QCString     exampleName;
@@ -480,6 +476,14 @@
 {
   if (!Config_getBool(WARN_IF_DOC_ERROR)) return;
   if (g_memberDef==0) return; // not a member
+  if (g_retvalsFound.find(name))
+  {
+     warn_doc_error(g_memberDef->getDefFileName(),
+                    g_memberDef->getDefLine(),
+                    "return value '" + name + "' of " +
+                    QCString(g_memberDef->qualifiedName()) +
+                    " has multiple documentation sections");
+  }
   g_retvalsFound.insert(name,(void *)(0x8));
 }
 
@@ -570,46 +574,6 @@
         warn_doc_error(g_memberDef->getDefFileName(),
                        g_memberDef->getDefLine(),
                        substitute(errMsg,"%","%%"));
-      }
-    }
-  }
-}
-/*! Checks if the retvals that have been specified using \@retval are
- *  not multiple defined.
- */
-static void checkMultipleDocumentedRetvals()
-{
-  if (g_memberDef && Config_getBool(WARN_IF_DOC_ERROR))
-  {
-    QDictIterator<void> it0(g_retvalsFound);
-    QDictIterator<void> it1(g_retvalsFound);
-    for (;it0.current();++it0)
-    {
-      bool found = false;
-      QCString rVal0 = it0.currentKey();
-      for (it1.toFirst();it1.currentKey()!=it0.currentKey();++it1)
-      {
-        if (rVal0 == it1.currentKey())
-        {
-          found = true;
-          break;
-        }
-      }
-      if (!found)
-      {
-        int count = 0;
-        for (it1=it0;it1.current();++it1)
-        {
-          if (rVal0 == it1.currentKey()) count++;
-        }
-        if (count > 1)
-        {
-          warn_doc_error(g_memberDef->getDefFileName(),
-                         g_memberDef->getDefLine(),
-                         "return value '" + rVal0 + "' of " +
-                         QCString(g_memberDef->qualifiedName()) +
-                         " has multiple documentation sections");
-        }
       }
     }
   }
@@ -2155,116 +2119,6 @@
 
 //---------------------------------------------------------------------------
 
-<<<<<<< HEAD
-=======
-void DocCopy::parse(QList<DocNode> &children)
-{
-  QCString doc,brief;
-  Definition *def;
-  if (findDocsForMemberOrCompound(m_link,&doc,&brief,&def))
-  {
-    if (g_copyStack.findRef(def)==-1) // definition not parsed earlier
-    {
-      bool         hasParamCommand  = g_hasParamCommand;
-      bool         hasReturnCommand = g_hasReturnCommand;
-      QDict<void>  retvalsFound     = g_retvalsFound;
-      QDict<void>  paramsFound      = g_paramsFound;
-      //printf("..1 hasParamCommand=%d hasReturnCommand=%d paramsFound=%d retvalsFound=%d\n",
-      //      g_hasParamCommand,g_hasReturnCommand,g_paramsFound.count(),g_retvalsFound.count());
-
-      docParserPushContext(FALSE);
-      g_scope = def;
-      if (def->definitionType()==Definition::TypeMember && def->getOuterScope())
-      {
-        if (def->getOuterScope()!=Doxygen::globalScope)
-        {
-          g_context=def->getOuterScope()->name();
-        }
-      }
-      else if (def!=Doxygen::globalScope)
-      {
-        g_context=def->name();
-      }
-      g_styleStack.clear();
-      g_nodeStack.clear();
-      g_retvalsFound.clear();
-      g_paramsFound.clear();
-      g_copyStack.append(def);
-      // make sure the descriptions end with a newline, so the parser will correctly
-      // handle them in all cases.
-      //printf("doc='%s'\n",doc.data());
-      //printf("brief='%s'\n",brief.data());
-      if (m_copyBrief)
-      {
-        brief+='\n';
-        internalValidatingParseDoc(m_parent,children,brief);
-
-        //printf("..2 hasParamCommand=%d hasReturnCommand=%d paramsFound=%d\n",
-        //    g_hasParamCommand,g_hasReturnCommand,g_paramsFound.count());
-        hasParamCommand  = hasParamCommand  || g_hasParamCommand;
-        hasReturnCommand = hasReturnCommand || g_hasReturnCommand;
-        QDictIterator<void> it(g_paramsFound);
-        void *item;
-        for (;(item=it.current());++it)
-        {
-          paramsFound.insert(it.currentKey(),it.current());
-        }
-        QDictIterator<void> itr(g_retvalsFound);
-        for (;(item=itr.current());++itr)
-        {
-          retvalsFound.insert(itr.currentKey(),itr.current());
-        }
-      }
-      if (m_copyDetails)
-      {
-        doc+='\n';
-        internalValidatingParseDoc(m_parent,children,doc);
-
-        //printf("..3 hasParamCommand=%d hasReturnCommand=%d paramsFound=%d\n",
-        //    g_hasParamCommand,g_hasReturnCommand,g_paramsFound.count());
-        hasParamCommand  = hasParamCommand  || g_hasParamCommand;
-        hasReturnCommand = hasReturnCommand || g_hasReturnCommand;
-        QDictIterator<void> it(g_paramsFound);
-        void *item;
-        for (;(item=it.current());++it)
-        {
-          paramsFound.insert(it.currentKey(),it.current());
-        }
-        QDictIterator<void> itr(g_retvalsFound);
-        for (;(item=itr.current());++itr)
-        {
-          retvalsFound.insert(itr.currentKey(),itr.current());
-        }
-      }
-      g_copyStack.remove(def);
-      ASSERT(g_styleStack.isEmpty());
-      ASSERT(g_nodeStack.isEmpty());
-      docParserPopContext(TRUE);
-
-      g_hasParamCommand  = hasParamCommand;
-      g_hasReturnCommand = hasReturnCommand;
-      g_retvalsFound     = retvalsFound;
-      g_paramsFound      = paramsFound;
-
-      //printf("..4 hasParamCommand=%d hasReturnCommand=%d paramsFound=%d\n",
-      //      g_hasParamCommand,g_hasReturnCommand,g_paramsFound.count());
-    }
-    else // oops, recursion
-    {
-      warn_doc_error(g_fileName,doctokenizerYYlineno,"recursive call chain of \\copydoc commands detected at %d\n",
-          doctokenizerYYlineno);
-    }
-  }
-  else
-  {
-    warn_doc_error(g_fileName,doctokenizerYYlineno,"target %s of \\copydoc command not found",
-        qPrint(m_link));
-  }
-}
-
-//---------------------------------------------------------------------------
-
->>>>>>> e6fb6ea2
 DocXRefItem::DocXRefItem(DocNode *parent,int id,const char *key) : 
    m_id(id), m_key(key), m_relPath(g_relPath)
 {
@@ -7792,12 +7646,7 @@
   }
 
   checkUnOrMultipleDocumentedParams();
-<<<<<<< HEAD
   if (g_memberDef) g_memberDef->detectUndocumentedParams(g_hasParamCommand,g_hasReturnCommand);
-=======
-  checkMultipleDocumentedRetvals();
-  detectNoDocumentedParams();
->>>>>>> e6fb6ea2
 
   // TODO: These should be called at the end of the program.
   //doctokenizerYYcleanup();
