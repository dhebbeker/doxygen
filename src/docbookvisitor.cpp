--- conflicted
+++ resolved
@@ -988,59 +988,23 @@
 void DocbookDocVisitor::visitPre(DocParamSect *s)
 {
   if (m_hide) return;
+  m_t <<  endl;
+  m_t << "                <formalpara>" << endl;
+  m_t << "                    <title/>" << endl;
+  m_t << "                    <table frame=\"all\">" << endl;
+  m_t << "                        <title>";
   switch(s->type())
   {
-    case DocParamSect::Param:
-      {
-        m_t <<  endl;
-        m_t << "                <formalpara>" << endl;
-        m_t << "                    <title/>" << endl;
-        m_t << "                    <table frame=\"all\">" << endl;
-        m_t << "                        <title>param</title>" << endl;
-        m_t << "                        <tgroup cols=\"2\" align=\"left\" colsep=\"1\" rowsep=\"1\">" << endl;
-        m_t << "                        <tbody>" << endl;
-        break;
-      }
-    case DocParamSect::RetVal:
-      {
-        m_t <<  endl;
-        m_t << "                <formalpara>" << endl;
-        m_t << "                    <title/>" << endl;
-        m_t << "                    <table frame=\"all\">" << endl;
-        m_t << "                        <title>retval</title>" << endl;
-        m_t << "                        <tgroup cols=\"2\" align=\"left\" colsep=\"1\" rowsep=\"1\">" << endl;
-        m_t << "                        <tbody>" << endl;
-        break;
-      }
-    case DocParamSect::Exception:
-      {
-        m_t <<  endl;
-        m_t << "                <formalpara>" << endl;
-        m_t << "                    <title/>" << endl;
-        m_t << "                    <table frame=\"all\">" << endl;
-<<<<<<< HEAD
-        m_t << "                        <title>Exceptions</title>" << endl;
-=======
-        m_t << "                        <title>exception</title>" << endl;
->>>>>>> 12f5ee8a
-        m_t << "                        <tgroup cols=\"2\" align=\"left\" colsep=\"1\" rowsep=\"1\">" << endl;
-        m_t << "                        <tbody>" << endl;
-        break;
-      }
-    case DocParamSect::TemplateParam:
-      {
-        m_t <<  endl;
-        m_t << "                <formalpara>" << endl;
-        m_t << "                    <title/>" << endl;
-        m_t << "                    <table frame=\"all\">" << endl;
-        m_t << "                        <title>templateparam</title>" << endl;
-        m_t << "                        <tgroup cols=\"2\" align=\"left\" colsep=\"1\" rowsep=\"1\">" << endl;
-        m_t << "                        <tbody>" << endl;
-        break;
-      }
+    case DocParamSect::Param:         m_t << theTranslator->trParameters();         break;
+    case DocParamSect::RetVal:        m_t << theTranslator->trReturnValues();       break;
+    case DocParamSect::Exception:     m_t << theTranslator->trExceptions();         break;
+    case DocParamSect::TemplateParam: m_t << theTranslator->trTemplateParameters(); break;
     default:
       ASSERT(0);
   }
+  m_t << "                        </title>" << endl;
+  m_t << "                        <tgroup cols=\"2\" align=\"left\" colsep=\"1\" rowsep=\"1\">" << endl;
+  m_t << "                        <tbody>" << endl;
 }
 
 void DocbookDocVisitor::visitPost(DocParamSect *)
