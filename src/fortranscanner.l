/* -*- mode: fundamental; indent-tabs-mode: 1; -*- */
/*****************************************************************************
 * Parser for Fortran90 F subset
 *
 * Copyright (C) by Anke Visser
 * based on the work of Dimitri van Heesch.
 *
 * Permission to use, copy, modify, and distribute this software and its
 * documentation under the terms of the GNU General Public License is hereby 
 * granted. No representations are made about the suitability of this software 
 * for any purpose. It is provided "as is" without express or implied warranty.
 * See the GNU General Public License for more details.
 *
 * Documents produced by Doxygen are derivative works derived from the
 * input used in their production; they are not affected by this license.
 *
 */ 

/* Developer notes.
 *
 * - Consider using startScope(), endScope() functions with  module, program, 
 * subroutine or any other scope in fortran program.
 *
 * - Symbol modifiers (attributes) are collected using SymbolModifiers |= operator during
 * substructure parsing. When substructure ends all modifiers are applied to actual
 * entries in applyModifiers() functions.
 * 
 * - How case insensitiveness should be handled in code?
 * On one side we have arg->name and entry->name, on another side modifierMap[name].
 * In entries and arguments case is the same as in code, in modifier map case is lowered and
 * then it is compared to lowered entry/argument names.
 *
 * - Do not like constructs like aa{BS} or {BS}bb. Should try to handle blank space
 * with separate rule?: It seems it is often necessary, because we may parse something like 
 * "functionA" or "MyInterface". So constructs like `(^|[ \t])interface({BS_}{ID})?/[ \t\n]'
 * are desired.
 *
 * - Must track yyLineNr when using REJECT, unput() or similar commands.
 */
%option never-interactive
%option case-insensitive
%option prefix="fortranscannerYY"

%{

#include <stdio.h> 
#include <stdlib.h>
#include <assert.h>
#include <ctype.h>

#include <qarray.h>
#include <qstack.h>
#include <qregexp.h>
#include <qfile.h>
#include <qmap.h>
  
#include "fortranscanner.h"
#include "entry.h"
#include "message.h"
#include "config.h"
#include "doxygen.h"
#include "util.h"
#include "defargs.h"
#include "language.h"
#include "commentscan.h" 
#include "fortrancode.h"
#include "pre.h"
#include "arguments.h"

// Toggle for some debugging info
//#define DBG_CTX(x) fprintf x
#define DBG_CTX(x) do { } while(0)

#define YY_NO_INPUT 1
#define YY_NO_UNISTD_H 1

enum ScanVar { V_IGNORE, V_VARIABLE, V_PARAMETER, V_RESULT};
enum InterfaceType { IF_NONE, IF_SPECIFIC, IF_GENERIC, IF_ABSTRACT };

// {{{ ----- Helper structs -----
//! Holds modifiers (ie attributes) for one symbol (variable, function, etc)
struct SymbolModifiers {
  enum Protection {NONE_P, PUBLIC, PRIVATE};
  enum Direction {NONE_D, IN, OUT, INOUT};

  //!< This is only used with function return value.
  QCString type, returnName;
  Protection protection;
  Direction direction;
  bool optional;
  bool protect;
  QCString dimension;
  bool allocatable;
  bool external;
  bool intrinsic;
  bool parameter;
  bool pointer;
  bool target;
  bool save;
  bool deferred;
  bool nonoverridable;
  bool nopass;
  bool pass;
  bool contiguous;
  bool volat; /* volatile is a reserved name */
  bool value; /* volatile is a reserved name */
  QCString passVar;

  SymbolModifiers() : type(), returnName(), protection(NONE_P), direction(NONE_D),
    optional(FALSE), protect(FALSE), dimension(), allocatable(FALSE),
    external(FALSE), intrinsic(FALSE), parameter(FALSE),
    pointer(FALSE), target(FALSE), save(FALSE), deferred(FALSE), nonoverridable(FALSE),
    nopass(FALSE), pass(FALSE), contiguous(FALSE), volat(FALSE), value(FALSE), passVar() {}

  SymbolModifiers& operator|=(const SymbolModifiers &mdfs);
  SymbolModifiers& operator|=(QCString mdfrString);
};

//ostream& operator<<(ostream& out, const SymbolModifiers& mdfs);

static const char *directionStrs[] = 
{
   "", "intent(in)", "intent(out)", "intent(inout)"
};
static const char *directionParam[] = 
{
   "", "[in]", "[out]", "[in,out]"
};

// }}}

/* -----------------------------------------------------------------
 *
 *	statics
 */
static ParserInterface *g_thisParser; 
static const char *     inputString;
static int		inputPosition;
static bool             isFixedForm;
static QCString         inputStringPrepass; ///< Input string for prepass of line cont. '&'
static QCString         inputStringSemi; ///< Input string after command separetor ';'
static unsigned int     inputPositionPrepass;
static int              lineCountPrepass = 0;

static QList<Entry>  subrCurrent;

struct CommentInPrepass {
  int column;
  QCString str;
  CommentInPrepass(int column, QCString str) : column(column), str(str) {}
};
static QList<CommentInPrepass>  comments;

YY_BUFFER_STATE *include_stack = NULL;
int include_stack_ptr = 0;
int include_stack_cnt = 0;

static QFile            inputFile;
static QCString		yyFileName;
static int		yyLineNr     = 1 ;
static int		yyColNr     = 0 ;
static Entry*		current_root = 0 ;
static Entry*		global_root  = 0 ;
static Entry*		file_root    = 0 ;
static Entry*		current      = 0 ;
static Entry*		last_entry   = 0 ;
static Entry*		last_enum    = 0 ;
static ScanVar          v_type       = V_IGNORE; // type of parsed variable
static QList<Entry>     moduleProcedures; // list of all interfaces which contain unresolved 
                                          // module procedures
static QCString         docBlock;
static bool             docBlockInBody = FALSE;
static bool             docBlockJavaStyle;

static MethodTypes 	mtype;
static bool    		gstat;
static Specifier 	virt;

static QCString          debugStr;
static QCString          result; // function result
static Argument          *parameter; // element of parameter list
static QCString          argType;  // fortran type of an argument of a parameter list
static QCString          argName;  // last identifier name in variable list
static QCString          initializer;  // initial value of a variable
static int               initializerArrayScope;  // number if nested array scopes in initializer
static int               initializerScope;  // number if nested function calls in initializer
static QCString          useModuleName;  // name of module in the use statement
static Protection        defaultProtection;
static Protection        typeProtection;
static int               typeMode = false;
static InterfaceType     ifType = IF_NONE;
static bool              functionLine = FALSE;

static char              stringStartSymbol; // single or double quote
static bool              parsingPrototype = FALSE; // see parsePrototype()

//! Accumulated modifiers of current statement, eg variable declaration.
static SymbolModifiers currentModifiers;
//! Holds program scope->symbol name->symbol modifiers.
static QMap<Entry*,QMap<QCString,SymbolModifiers> > modifiers;

<<<<<<< HEAD
static Entry *global_scope = NULL;

=======
static int              anonCount    = 0 ;        
>>>>>>> f5ffd481
//-----------------------------------------------------------------------------

static int yyread(char *buf,int max_size);
static void startCommentBlock(bool);
static void handleCommentBlock(const QCString &doc,bool brief);
static void subrHandleCommentBlock(const QCString &doc,bool brief);
static void subrHandleCommentBlockResult(const QCString &doc,bool brief);
static void addCurrentEntry(int case_insens);
static void addModule(const char *name, bool isModule=FALSE);
static void addSubprogram(const char *text);
static void addInterface(QCString name, InterfaceType type);
static Argument *getParameter(const QCString &name);
static void scanner_abort();

static void startScope(Entry *scope);
static bool endScope(Entry *scope, bool isGlobalRoot=FALSE);
//static bool isTypeName(QCString name);
static void resolveModuleProcedures(QList<Entry> &moduleProcedures, Entry *current_root);
static int getAmpersandAtTheStart(const char *buf, int length);
static int getAmpOrExclAtTheEnd(const char *buf, int length, char ch);
static void truncatePrepass(int index);
static void pushBuffer(QCString &buffer);
static void popBuffer();
//static void extractPrefix(QCString& text);
static QCString extractFromParens(const QCString name);
static CommentInPrepass* locatePrepassComment(int from, int to);
static void updateVariablePrepassComment(int from, int to);
static void newLine();
static void initEntry();

//-----------------------------------------------------------------------------
#undef	YY_INPUT
#define	YY_INPUT(buf,result,max_size) result=yyread(buf,max_size);
#define YY_USER_ACTION yyColNr+=(int)yyleng;
//-----------------------------------------------------------------------------

%}

 //-----------------------------------------------------------------------------
 //-----------------------------------------------------------------------------
IDSYM	  [a-z_A-Z0-9]
NOTIDSYM  [^a-z_A-Z0-9]
SEPARATE  [:, \t]
ID        [a-z_A-Z%]+{IDSYM}*
ID_       [a-z_A-Z%]*{IDSYM}*
PP_ID     {ID}
LABELID   [a-z_A-Z]+[a-z_A-Z0-9\-]*
SUBPROG   (subroutine|function)
B         [ \t]
BS        [ \t]*
BS_       [ \t]+
BT_       ([ \t]+|[ \t]*"(")
COMMA     {BS},{BS}
ARGS_L0   ("("[^)]*")")
ARGS_L1a  [^()]*"("[^)]*")"[^)]*
ARGS_L1   ("("{ARGS_L1a}*")")
ARGS_L2   "("({ARGS_L0}|[^()]|{ARGS_L1a}|{ARGS_L1})*")"
ARGS      {BS}({ARGS_L0}|{ARGS_L1}|{ARGS_L2})
NOARGS    {BS}"\n"

NUM_TYPE  (complex|integer|logical|real)
LOG_OPER  (\.and\.|\.eq\.|\.eqv\.|\.ge\.|\.gt\.|\.le\.|\.lt\.|\.ne\.|\.neqv\.|\.or\.|\.not\.)
KIND      {ARGS}
CHAR      (CHARACTER{ARGS}?|CHARACTER{BS}"*"({BS}[0-9]+|{ARGS}))
TYPE_SPEC (({NUM_TYPE}({BS}"*"{BS}[0-9]+)?)|({NUM_TYPE}{KIND})|DOUBLE{BS}COMPLEX|DOUBLE{BS}PRECISION|ENUMERATOR|{CHAR}|TYPE{ARGS}|CLASS{ARGS}|PROCEDURE{ARGS}?)

INTENT_SPEC intent{BS}"("{BS}(in|out|in{BS}out){BS}")"
ATTR_SPEC (EXTERNAL|ALLOCATABLE|DIMENSION{ARGS}|{INTENT_SPEC}|INTRINSIC|OPTIONAL|PARAMETER|POINTER|PROTECTED|PRIVATE|PUBLIC|SAVE|TARGET|NOPASS|PASS{ARGS}?|DEFERRED|NON_OVERRIDABLE|CONTIGUOUS|VOLATILE|VALUE)
ACCESS_SPEC (PRIVATE|PUBLIC)
LANGUAGE_BIND_SPEC BIND{BS}"("{BS}C{BS}(,{BS}NAME{BS}"="{BS}"\""(.*)"\""{BS})?")"
/* Assume that attribute statements are almost the same as attributes. */
ATTR_STMT {ATTR_SPEC}|DIMENSION|{ACCESS_SPEC}
EXTERNAL_STMT (EXTERNAL)

CONTAINS  CONTAINS
PREFIX    ((NON_)?RECURSIVE{BS_}|IMPURE{BS_}|PURE{BS_}|ELEMENTAL{BS_}){0,4}((NON_)?RECURSIVE|IMPURE|PURE|ELEMENTAL)?
SCOPENAME ({ID}{BS}"::"{BS})*

%option noyywrap
%option stack
%option caseless
/*%option debug */

 //---------------------------------------------------------------------------------

 /** fortran parsing states */
%x	Subprog
%x	SubprogPrefix
%x	Parameterlist
%x	SubprogBody
%x	SubprogBodyContains
%x	Start
%x	Comment
%x      Module
%x      Program
%x      ModuleBody
%x	ModuleBodyContains
%x	AttributeList
%x      Variable
%x      Initialization
%x      ArrayInitializer
%x      Enum
%x      Typedef
%x      TypedefBody
%x      TypedefBodyContains
%x      InterfaceBody
%x      StrIgnore
%x      String
%x      Use
%x      UseOnly
%x      ModuleProcedure

%x      Prepass

 /** comment parsing states */
%x	DocBlock
%x	DocBackLine
%x	EndDoc

%x      BlockData

/** prototype parsing */
%x  	Prototype
%x  	PrototypeSubprog
%x	PrototypeArgs

%%

 /*-----------------------------------------------------------------------------------*/

<Prepass>^{BS}[&]*{BS}!.*\n             { /* skip lines with just comment. Note code was in free format or has been converted to it */
                                          lineCountPrepass ++;
                                        }
<Prepass>^{BS}\n                        { /* skip empty lines */
                                          lineCountPrepass ++;
                                        }
<*>^.*\n                                { // prepass: look for line continuations
  					  functionLine = FALSE;

                                          DBG_CTX((stderr, "---%s", yytext));

                                            int indexStart = getAmpersandAtTheStart(yytext, (int)yyleng);
                                            int indexEnd = getAmpOrExclAtTheEnd(yytext, (int)yyleng, '\0');
					    if (indexEnd>=0 && yytext[indexEnd]!='&') //we are only interested in amp
					      indexEnd=-1;

                                            if(indexEnd<0){ // ----- no ampersand as line continuation
                                               if(YY_START == Prepass) { // last line in "continuation"

                                                 // Only take input after initial ampersand
                                                 inputStringPrepass+=(const char*)(yytext+(indexStart+1));
   
						 //printf("BUFFER:%s\n", (const char*)inputStringPrepass);
                                                 pushBuffer(inputStringPrepass);
						 yyColNr = 0;						 
                                                 yy_pop_state();
                                               } else { // simple line
					         yyColNr = 0;
                                                 REJECT;
                                               }

                                            } else { // ----- line with continuation
                                              if(YY_START != Prepass) {
                                                comments.setAutoDelete(TRUE);
						comments.clear();
                                                yy_push_state(Prepass);
                                              }

                                              int length = inputStringPrepass.length();

                                              // Only take input after initial ampersand
                                              inputStringPrepass+=(const char*)(yytext+(indexStart+1));
                                              lineCountPrepass ++;

                                              // cut off & and remove following comment if present
					      truncatePrepass(length+indexEnd-(indexStart+1));
                                            }

                                        }


 /*------ ignore strings that are not initialization strings */ 
<*>"\\\\"				{ if (yy_top_state() == Initialization
					      || yy_top_state() == ArrayInitializer)
					    initializer+=yytext;
					}
<*>"\\\""|\\\'                          { if (yy_top_state() == Initialization
					      || yy_top_state() == ArrayInitializer)
					    initializer+=yytext;
					}
<String>\"|\'                           { // string ends with next quote without previous backspace
                                          if (yytext[0]!=stringStartSymbol) { yyColNr -= (int)yyleng; REJECT; } // single vs double quote
					  if (yy_top_state() == Initialization
					      || yy_top_state() == ArrayInitializer)
					    initializer+=yytext;
                                          yy_pop_state();
                                        }           
<String>.                               { if (yy_top_state() == Initialization
					      || yy_top_state() == ArrayInitializer)
					    initializer+=yytext;
					} 
<*>\"|\'                                { /* string starts */
					  if (YY_START == StrIgnore) { yyColNr -= (int)yyleng; REJECT; }; // ignore in simple comments
                                          yy_push_state(YY_START);
                                          if (yy_top_state() == Initialization
					      || yy_top_state() == ArrayInitializer)
					    initializer+=yytext;
                                          stringStartSymbol=yytext[0]; // single or double quote
                                          BEGIN(String);
                                        }

 /*------ ignore simple comment (not documentation comments) */

<*>"!"/[^<>\n]                         {  if (YY_START == String) { yyColNr -= (int)yyleng; REJECT; } // "!" is ignored in strings
                                          // skip comment line (without docu comments "!>" "!<" ) 
                                          /* ignore further "!" and ignore comments in Strings */
                                          if ((YY_START != StrIgnore) && (YY_START != String)) 
					  {
                                            yy_push_state(YY_START);
                                            BEGIN(StrIgnore); 
                                            debugStr="*!";
                                            DBG_CTX((stderr,"start comment %d\n",yyLineNr));
                                           }      
                                        }
<StrIgnore>.?/\n                        { yy_pop_state(); // comment ends with endline character
                                          DBG_CTX((stderr,"end comment %d %s\n",yyLineNr,debugStr.data()));
                                        } // comment line ends
<StrIgnore>.                            { debugStr+=yytext; } 


 /*------ use handling ------------------------------------------------------------*/

<Start,ModuleBody,SubprogBody>"use"{BS_} {
                                          if(YY_START == Start)
                                          {
                                            addModule(NULL); 
                                            yy_push_state(ModuleBody); //anon program
                                          }
                                          yy_push_state(Use);
                                        }
<Use>{ID}                               { 
                                          DBG_CTX((stderr,"using dir %s\n",yytext));
                                          current->name=yytext;
                                          current->fileName = yyFileName; 
  					  current->section=Entry::USINGDIR_SEC;
					  current_root->addSubEntry(current);
					  current = new Entry;
                                          current->lang = SrcLangExt_Fortran; 
                                          yy_pop_state();
                                        }
<Use>{ID}/,                             { 
                                          useModuleName=yytext;
                                        }
<Use>,{BS}"ONLY"                        { BEGIN(UseOnly); 
                                        }           
<UseOnly>{BS},{BS}                      {}
<UseOnly>{ID}                           {
  					  current->name= useModuleName+"::"+yytext;
                                          current->fileName = yyFileName; 
  					  current->section=Entry::USINGDECL_SEC;
					  current_root->addSubEntry(current);
					  current = new Entry ;
                                          current->lang = SrcLangExt_Fortran; 
  					}
<Use,UseOnly>"\n"                       {
					  yyColNr -= 1;
                                          unput(*yytext);
                                          yy_pop_state();
                                        }

 /* INTERFACE definitions */
<Start,ModuleBody,SubprogBody>{
^{BS}interface{IDSYM}+			{ /* variable with interface prefix */ }
^{BS}interface                          { ifType = IF_SPECIFIC;
                                          yy_push_state(InterfaceBody);
                                          // do not start a scope here, every
                                          // interface body is a scope of its own
                                        }

^{BS}abstract{BS_}interface             { ifType = IF_ABSTRACT;
                                          yy_push_state(InterfaceBody);
                                          // do not start a scope here, every
                                          // interface body is a scope of its own
                                        }

^{BS}interface{BS_}{ID}{ARGS}?          { ifType = IF_GENERIC;
				          current->bodyLine = yyLineNr + lineCountPrepass + 1; // we have to be at the line after the definition and we have to take continuation lines into account.
                                          yy_push_state(InterfaceBody);

                                          // extract generic name
                                          QCString name = QCString(yytext).stripWhiteSpace();
                                          name = name.right(name.length() - 9).stripWhiteSpace().lower();
                                          addInterface(name, ifType);
                                          startScope(last_entry);
                                        }
}

<InterfaceBody>^{BS}end{BS}interface({BS_}{ID})? {
                                          // end scope only if GENERIC interface
                                          if (ifType == IF_GENERIC)last_entry->parent()->endBodyLine = yyLineNr - 1;
                                          if (ifType == IF_GENERIC && !endScope(current_root))
                                            yyterminate();

                                          ifType = IF_NONE;
                                          yy_pop_state();
                                        }
<InterfaceBody>module{BS}procedure      { yy_push_state(YY_START);
                                          BEGIN(ModuleProcedure);
                                        }
<ModuleProcedure>{ID}                   { if (ifType == IF_ABSTRACT || ifType == IF_SPECIFIC)
                                          {
                                            addInterface(yytext, ifType);
                                            startScope(last_entry);
                                          }

                                          current->section = Entry::FUNCTION_SEC ;
                                          current->name = yytext; 
                                          moduleProcedures.append(current);
                                          addCurrentEntry(1);
                                        }
<ModuleProcedure>"\n"                   { yyColNr -= 1;
					  unput(*yytext); 
                                          yy_pop_state();
                                        }
<InterfaceBody>.                        {}

 /*-- Contains handling --*/
<Start>^{BS}{CONTAINS}/({BS}|\n|!)      {
                                          if(YY_START == Start)
                                          {
                                            addModule(NULL); 
                                            yy_push_state(ModuleBodyContains); //anon program
                                          }                                            
                                        }
<ModuleBody>^{BS}{CONTAINS}/({BS}|\n|!)   { BEGIN(ModuleBodyContains); }
<SubprogBody>^{BS}{CONTAINS}/({BS}|\n|!)  { BEGIN(SubprogBodyContains); }
<TypedefBody>^{BS}{CONTAINS}/({BS}|\n|!)  { BEGIN(TypedefBodyContains); }

 /*------ module handling ------------------------------------------------------------*/ 
<Start>block{BS}data{BS}{ID_}        {  //
                                         v_type = V_IGNORE;
					    yy_push_state(BlockData);
                                            defaultProtection = Public;
                                       }
<Start>module|program{BS_}             {  //
                                         v_type = V_IGNORE;
					    if(yytext[0]=='m' || yytext[0]=='M')
					      yy_push_state(Module);
					    else
					      yy_push_state(Program);
                                            defaultProtection = Public;
                                       }
<BlockData>^{BS}"end"({BS}(block{BS}data)({BS_}{ID})?)?{BS}/(\n|!) { // end block data
					    //if (!endScope(current_root))
					    //  yyterminate();
                                            defaultProtection = Public;
					    yy_pop_state();
                                       }
<Start,ModuleBody,ModuleBodyContains>^{BS}"end"({BS}(module|program)({BS_}{ID})?)?{BS}/(\n|!) { // end module	
					    resolveModuleProcedures(moduleProcedures, current_root);
					    if (!endScope(current_root))
					      yyterminate();
                                            defaultProtection = Public;
					    if (global_scope)
                                            {
                                              if (global_scope != (Entry *) -1)
                                                yy_push_state(Start);
                                              else
                                                yy_pop_state(); // cannot pop artrificial entry
                                            }
                                            else
                                            {
                                              yy_push_state(Start);
                                              global_scope = (Entry *)-1; // signal that the global_scope has already been used.
                                            }
                                       }
<Module>{ID}                           {  
                                            addModule(yytext, TRUE);
					    BEGIN(ModuleBody);
                                       }

<Program>{ID}                           {  
                                            addModule(yytext, FALSE);
					    BEGIN(ModuleBody);
                                       }

  /*------- access specification --------------------------------------------------------------------------*/

<ModuleBody>private/{BS}(\n|"!")         { defaultProtection = Private;
                                           current->protection = defaultProtection ;
                                         }
<ModuleBody>public/{BS}(\n|"!")          { defaultProtection = Public;
                                           current->protection = defaultProtection ;
                                         }

 /*------- type definition  -------------------------------------------------------------------------------*/

<Start,ModuleBody>^{BS}type/[^a-z0-9_]   {
                                          if(YY_START == Start)
                                          {
                                            addModule(NULL); 
                                            yy_push_state(ModuleBody); //anon program
                                          }

                                          yy_push_state(Typedef);
                                          current->protection = defaultProtection;
                                          typeProtection = defaultProtection;
                                          typeMode = true;
                                        }
<Typedef>{
{COMMA}                                 {}

{BS}"::"{BS}                            {}

abstract                                {
                                          current->spec |= Entry::AbstractClass;
                                        }
extends{ARGS}                           {
                                          QCString basename = extractFromParens(yytext).lower();
                                          current->extends->append(new BaseInfo(basename, Public, Normal));
                                        }
public                                  {
                                          current->protection = Public;
                                          typeProtection = Public;
                                        }
private                                 {
                                          current->protection = Private;
                                          typeProtection = Private;
                                        }
{LANGUAGE_BIND_SPEC}                    {
                                          /* ignored for now */
                                        }
{ID}                                    { /* type name found */
                                          current->section = Entry::CLASS_SEC;
                                          current->spec |= Entry::Struct;
                                          current->name = yytext;
                                          current->fileName = yyFileName;
                                          current->bodyLine  = yyLineNr; 
                                          current->startLine  = yyLineNr;

                                          /* if type is part of a module, mod name is necessary for output */
                                          if ((current_root) && 
                                              (current_root->section == Entry::CLASS_SEC
                                               || current_root->section == Entry::NAMESPACE_SEC))
                                          {
                                            current->name = current_root->name + "::" + current->name;
                                          }

                                          addCurrentEntry(1);
                                          startScope(last_entry); 
                                          BEGIN(TypedefBody);
                                        }
}

<TypedefBodyContains>{                  /* Type Bound Procedures */
^{BS}PROCEDURE{ARGS}?                   {
                                          current->type = QCString(yytext).simplifyWhiteSpace();
                                        }
^{BS}final                              {
                                          current->spec |= Entry::Final;
                                          current->type = QCString(yytext).simplifyWhiteSpace();
                                        }
^{BS}generic                            {
                                          current->type = QCString(yytext).simplifyWhiteSpace();
                                        }
{COMMA}                                 {
                                        }
{ATTR_SPEC}                             {
                                          currentModifiers |= QCString(yytext);
                                        }
{BS}"::"{BS}                            {
                                        }
{ID}                                    {
                                          QCString name = yytext;
                                          modifiers[current_root][name.lower()] |= currentModifiers;
                                          current->section  = Entry::FUNCTION_SEC;
                                          current->name     = name;
                                          current->fileName = yyFileName;
                                          current->bodyLine = yyLineNr;
                                          current->startLine  = yyLineNr;
                                          addCurrentEntry(1);
                                        }
{BS}"=>"[^(\n|\!)]*                     { /* Specific bindings come after the ID. */
                                          QCString args = yytext;
                                          last_entry->args = args.lower();
                                        }
"\n"                                    {
                                          currentModifiers = SymbolModifiers();
					  newLine();
                                          docBlock.resize(0);
                                        }
}


<TypedefBody,TypedefBodyContains>{
^{BS}"end"{BS}"type"({BS_}{ID})?{BS}/(\n|!) { /* end type definition */
                                          last_entry->parent()->endBodyLine = yyLineNr;
                                          if (!endScope(current_root))
                                            yyterminate();
                                          typeMode = false;
                                          yy_pop_state();
                                        }
}

 /*------- module/global/typedef variable ---------------------------------------------------*/

<SubprogBody,SubprogBodyContains>^{BS}[0-9]*{BS}"end"({BS}{SUBPROG}({BS_}{ID})?)?{BS}/(\n|!) {  
                                           //
                                           // ABSTRACT and specific interfaces are stored
                                           // in a scope of their own, even if multiple
                                           // are group in one INTERFACE/END INTERFACE block.
                                           //
                                           if (ifType == IF_ABSTRACT || ifType == IF_SPECIFIC)
                                           {
                                             endScope(current_root);
                                             last_entry->endBodyLine = yyLineNr - 1;
                                           }
                                           current_root->endBodyLine = yyLineNr - 1;

					   if (!endScope(current_root))
					     yyterminate();
                                           subrCurrent.remove(0u);
					   yy_pop_state() ;
				        }
<BlockData>{
{ID}                                    {
                                        }
}
<Start,ModuleBody,TypedefBody,SubprogBody,Enum>{
^{BS}{TYPE_SPEC}/{SEPARATE}             {
                                          last_enum = 0;
                                          if (YY_START == Enum)
                                          {
					    argType = "@"; // enum marker
                                          }
                                          else
                                          {
					    argType = QCString(yytext).simplifyWhiteSpace().lower();
                                          }
				          current->bodyLine = yyLineNr + 1;
				          current->endBodyLine = yyLineNr + lineCountPrepass;
                                          /* variable declaration starts */
                                          if(YY_START == Start)
                                          {
                                            addModule(NULL); 
                                            yy_push_state(ModuleBody); //anon program
                                          }
					  yy_push_state(AttributeList);
                                        }
  /*  Dimitri: macro expansion should already be done during preprocessing not here!
^{BS}{PP_ID}{KIND}?			{ // check for preprocessor symbol expand to type
					  QCString str = yytext;
					  str = str.stripWhiteSpace();
					  //DefineDict* defines = getGlobalDefineDict();
					  QCString name;
					  int index = str.find("(");
					  if (index != -1)
					    name = str.left(index).stripWhiteSpace();
					  else
					    name = str;

					  Define *define = 0; //(*defines)[name];
					  if (define != 0 && isTypeName(define->definition)) 
					  {
					    argType = str;
					    yy_push_state(AttributeList);
					  } 
					  else 
					  {
					    yyColNr -= (int)yyleng;
					    REJECT;
					  }
					}
  */
{EXTERNAL_STMT}/({BS}"::"|{BS_}{ID})   { 
                                          /* external can be a "type" or an attribute */
                                          if(YY_START == Start)
                                          {
                                            addModule(NULL); 
                                            yy_push_state(ModuleBody); //anon program
                                          }
                                          QCString tmp = yytext;
                                          currentModifiers |= tmp.stripWhiteSpace();
					  argType = QCString(yytext).simplifyWhiteSpace().lower();
					  yy_push_state(AttributeList);
  				       }
{ATTR_STMT}/{BS_}{ID}		       |
{ATTR_STMT}/{BS}"::"                   { 
                                          /* attribute statement starts */
                                          DBG_CTX((stderr,"5=========> Attribute statement: %s\n", yytext)); 
                                          QCString tmp = yytext;
                                          currentModifiers |= tmp.stripWhiteSpace();
					  argType="";
					  yy_push_state(YY_START);
					  BEGIN( AttributeList ) ;
  				       }
{ID}	                               {
                                       }  
^{BS}"type"{BS_}"is"/{BT_}             { } 
^{BS}"type"{BS}"="                     { }
^{BS}"class"{BS_}"is"/{BT_}            { } 
^{BS}"class"{BS_}"default"             { } 
}
<AttributeList>{
{COMMA}					{}
{BS}					{}
{ATTR_SPEC}.				{ /* update current modifiers when it is an ATTR_SPEC and not a variable name */
            				  /* bug_625519 */
                                          QChar chr = yytext[(int)yyleng-1];
                                          if (chr.isLetter() || chr.isDigit() || (chr == '_'))
                                          {
					    yyColNr -= (int)yyleng;
                                            REJECT;
                                          }
                                          else
                                          {
                                            QCString tmp = yytext;
                                            tmp = tmp.left(tmp.length() - 1);
					    yyColNr -= 1;
                                            unput(yytext[(int)yyleng-1]);
                                            currentModifiers |= (tmp);
                                          }
					}
"::"					{ /* end attribute list */
					  BEGIN( Variable );
					}
.					{ /* unknown attribute, consider variable name */
					  //cout<<"start variables, unput "<<*yytext<<endl;
					  yyColNr -= 1;
					  unput(*yytext);
					  BEGIN( Variable );
					}
}

<Variable>{BS}				{ }
<Variable>{ID}				{ /* parse variable declaration */
                                          //cout << "5=========> got variable: " << argType << "::" << yytext << endl;
 					  /* work around for bug in QCString.replace (QCString works) */
					  QCString name=yytext;
                                          name = name.lower();
					  /* remember attributes for the symbol */
					  modifiers[current_root][name.lower()] |= currentModifiers;
					  argName= name;

                                          v_type= V_IGNORE;
                                          if (!argType.isEmpty() && current_root->section!=Entry::FUNCTION_SEC) 
                                          { // new variable entry
                                            v_type = V_VARIABLE;
                                            current->section = Entry::VARIABLE_SEC;
                                            current->name = argName;
                                            current->type = argType;
                                            current->fileName = yyFileName;
                                            current->bodyLine  = yyLineNr; // used for source reference
                                            current->startLine  = yyLineNr;
                                            if (argType == "@")
                                            {
                                              current_root->addSubEntry(current);
                                              current = new Entry(*current);
                                              // add to the scope surrounding the enum (copy!)
                                              current_root->parent()->addSubEntry(current);
                                              last_enum = current;
                                              current = new Entry ;
                                              initEntry();
                                            }
                                            else
                                            {
                                              addCurrentEntry(1);
                                            }
                                          } 
					  else if (!argType.isEmpty())
					  { // declaration of parameter list: add type for corr. parameter 
					    parameter = getParameter(argName);
					    if (parameter) 
					    {
					      v_type= V_PARAMETER;
					      if (!argType.isNull()) parameter->type=argType.stripWhiteSpace();
					      if (!docBlock.isNull()) 
					      {
  					        subrHandleCommentBlock(docBlock,TRUE);
					      }					    
					    }
					    // save, it may be function return type
					    if (parameter)
					    {
					      modifiers[current_root][name.lower()].type = argType;
					    }
					    else
					    {
					      if ((current_root->name.lower() == argName.lower()) ||
						  (modifiers[current_root->parent()][current_root->name.lower()].returnName.lower() == argName.lower()))
					      {
						int strt = current_root->type.find("function");
						QCString lft;
						QCString rght;
						if (strt != -1)
						{
                                                  v_type = V_RESULT;
						  lft = "";
						  rght = "";
						  if (strt != 0) lft = current_root->type.left(strt).stripWhiteSpace();
						  if ((current_root->type.length() - strt - strlen("function"))!= 0)
						  {
						    rght = current_root->type.right(current_root->type.length() - strt - strlen("function")).stripWhiteSpace();
						  }
						  current_root->type = lft;
						  if (rght.length() > 0)
						  {
						    if (current_root->type.length() > 0) current_root->type += " ";
						    current_root->type += rght;
						  }
						  if (argType.stripWhiteSpace().length() > 0)
						  {
						    if (current_root->type.length() > 0) current_root->type += " ";
						    current_root->type += argType.stripWhiteSpace();
						  }
						  if (current_root->type.length() > 0) current_root->type += " ";
						  current_root->type += "function";
					          if (!docBlock.isNull()) 
					          {
  					            subrHandleCommentBlockResult(docBlock,TRUE);
					          }
						}
						else
						{
						  current_root->type += " " + argType.stripWhiteSpace();
						}
						current_root->type = current_root->type.stripWhiteSpace();
						modifiers[current_root][name.lower()].type = current_root->type;
					      }
					      else
					      {
						modifiers[current_root][name.lower()].type = argType;
					      }
					    }
					    // any accumulated doc for argument should be emptied,
					    // because it is handled other way and this doc can be
					    // unexpectedly passed to the next member.
					    current->doc.resize(0);
					    current->brief.resize(0);
					  } 
  					}
<Variable>{ARGS}			{ /* dimension of the previous entry. */
					  QCString name(argName);
					  QCString attr("dimension");
					  attr += yytext;
					  modifiers[current_root][name.lower()] |= attr;
					}
<Variable>{COMMA}	                { //printf("COMMA: %d<=..<=%d\n", yyColNr-(int)yyleng, yyColNr);
					  // locate !< comment
					  updateVariablePrepassComment(yyColNr-(int)yyleng, yyColNr);
					}
<Variable>{BS}"="                       {
                                          yy_push_state(YY_START);
                                          initializer="=";
                                          initializerScope = initializerArrayScope = 0;
					  BEGIN(Initialization);
                                        }
<Variable>"\n"	                        { currentModifiers = SymbolModifiers();
                                          yy_pop_state(); // end variable declaration list
					  newLine();
                                          docBlock.resize(0);
                                        }
<Variable>";".*"\n"                     { currentModifiers = SymbolModifiers();
                                          yy_pop_state(); // end variable declaration list
                                          docBlock.resize(0);
                                          inputStringSemi =(const char*)(QCString(" \n") + QCString(yytext+1)).data();
                                          yyLineNr--;
                                          pushBuffer(inputStringSemi);
                                        }
<*>";".*"\n"                            {
					  if (YY_START == Variable) REJECT; // Just be on the safe side
                                          if (YY_START == String) REJECT; // ";" ignored in strings
                                          if (YY_START == StrIgnore) REJECT; // ";" ignored in regular comments
                                          inputStringSemi =(const char*)(QCString(" \n") + QCString(yytext+1)).data();
                                          yyLineNr--;
                                          pushBuffer(inputStringSemi);
                                        }

<Initialization,ArrayInitializer>"["    |
<Initialization,ArrayInitializer>"(/"   { initializer+=yytext;
                                           initializerArrayScope++;
                                           BEGIN(ArrayInitializer); // initializer may contain comma
                                        }
<ArrayInitializer>"]"                   |
<ArrayInitializer>"/)"                  { initializer+=yytext;
                                           initializerArrayScope--;
                                           if(initializerArrayScope<=0)
                                           {
                                              initializerArrayScope = 0; // just in case
                                              BEGIN(Initialization);
                                           }
                                        }
<ArrayInitializer>.                     { initializer+=yytext; }
<Initialization>"("			{ initializerScope++;
					  initializer+=yytext;
					}
<Initialization>")"			{ initializerScope--;
					  initializer+=yytext;
					}
<Initialization>{COMMA}                 { if (initializerScope == 0)
					  {
					    updateVariablePrepassComment(yyColNr-(int)yyleng, yyColNr);
					    yy_pop_state(); // end initialization
                                            if (last_enum)
                                            {
                                              last_enum->initializer= initializer;
                                            }
                                            else
                                            {
                                              if (v_type == V_VARIABLE) last_entry->initializer= initializer;
                                            }
					  }
					  else
					    initializer+=", ";
					}
<Initialization>"\n"|"!"                { //|
                                          yy_pop_state(); // end initialization
                                          if (last_enum)
                                          {
                                            last_enum->initializer= initializer;
                                          }
                                          else
                                          {
                                            if (v_type == V_VARIABLE) last_entry->initializer= initializer;
                                          }
					  yyColNr -= 1;
 					  unput(*yytext);
                                        }
<Initialization>.                       { initializer+=yytext; }
 
<*>{BS}"enum"{BS}","{BS}"bind"{BS}"("{BS}"c"{BS}")"{BS} {
                                          if(YY_START == Start)
                                          {
                                            addModule(NULL); 
                                            yy_push_state(ModuleBody); //anon program
                                          }

                                          yy_push_state(Enum);
                                          current->protection = defaultProtection;
                                          typeProtection = defaultProtection;
                                          typeMode = true;

                                          current->spec |= Entry::Struct;
					  current->name.resize(0);
                                          current->args.resize(0);
					  current->name.sprintf("@%d",anonCount++);

  					  current->section = Entry::ENUM_SEC;
					  current->fileName  = yyFileName;
					  current->startLine = yyLineNr;
					  current->bodyLine  = yyLineNr;
                                          if ((current_root) && 
                                              (current_root->section == Entry::CLASS_SEC
                                               || current_root->section == Entry::NAMESPACE_SEC))
                                          {
                                            current->name = current_root->name + "::" + current->name;
                                          }

                                          addCurrentEntry(1);
                                          startScope(last_entry); 
					  BEGIN( Enum ) ;
                                        }
<Enum>"end"{BS}"enum"                   {
                                          last_entry->parent()->endBodyLine = yyLineNr;
                                          if (!endScope(current_root))
                                            yyterminate();
                                          typeMode = false;
                                          yy_pop_state();
                                        }
 /*------ fortran subroutine/function handling ------------------------------------------------------------*/
 /*       Start is initial condition                                                                       */
 
<Start,ModuleBody,SubprogBody,InterfaceBody,ModuleBodyContains,SubprogBodyContains>^{BS}({PREFIX}{BS_})?{TYPE_SPEC}{BS}({PREFIX}{BS_})?/{SUBPROG}{BS_} {
                                         if (ifType == IF_ABSTRACT || ifType == IF_SPECIFIC)
                                         {
                                           addInterface("$interface$", ifType);
                                           startScope(last_entry);
                                         }

                                         // TYPE_SPEC is for old function style function result
                                         result = QCString(yytext).stripWhiteSpace().lower();
                                         current->type = result;
                                         yy_push_state(SubprogPrefix);
                                       }

<SubprogPrefix>{BS}{SUBPROG}{BS_}     {
                                         // Fortran subroutine or function found
                                         v_type = V_IGNORE;
                                         result=yytext;
                                         result=result.stripWhiteSpace();
                                         addSubprogram(result);
                                         BEGIN(Subprog);
				         current->bodyLine = yyLineNr + lineCountPrepass + 1; // we have to be at the line after the definition and we have to take continuation lines into account.
				         current->startLine = yyLineNr;
                                       }

<Start,ModuleBody,SubprogBody,InterfaceBody,ModuleBodyContains,SubprogBodyContains>^{BS}({PREFIX}{BS_})?{SUBPROG}{BS_} {
                                         // Fortran subroutine or function found
                                         v_type = V_IGNORE;
                                         if (ifType == IF_ABSTRACT || ifType == IF_SPECIFIC)
                                         {
                                           addInterface("$interface$", ifType);
                                           startScope(last_entry);
                                         }

                                         result = QCString(yytext).stripWhiteSpace();
                                         addSubprogram(result);
                                         yy_push_state(Subprog);
				         current->bodyLine = yyLineNr + lineCountPrepass + 1; // we have to be at the line after the definition and we have to take continuation lines into account.
				         current->startLine = yyLineNr;
                                       }

<Subprog>{BS}                          {   /* ignore white space */   }
<Subprog>{ID}                          { current->name = yytext;
                                         //cout << "1a==========> got " << current->type << " " << yytext << " " << yyLineNr << endl;
                                         modifiers[current_root][current->name.lower()].returnName = current->name.lower();

                                         if (ifType == IF_ABSTRACT || ifType == IF_SPECIFIC)
                                         {
                                           current_root->name.replace(QRegExp("\\$interface\\$"), yytext);
                                         }

                                         BEGIN(Parameterlist);
                                       }
<Parameterlist>"("                     { current->args = "("; }
<Parameterlist>")"                     {
				         current->args += ")";
				         current->args = removeRedundantWhiteSpace(current->args);
                                         addCurrentEntry(1);
					 startScope(last_entry);
					 BEGIN(SubprogBody);
				       }
<Parameterlist>{COMMA}|{BS}            { current->args += yytext;
					 CommentInPrepass *c = locatePrepassComment(yyColNr-(int)yyleng, yyColNr);
					 if (c!=NULL) {
                                           if(current->argList->count()>0) {
					     current->argList->at(current->argList->count()-1)->docs = c->str;
					   }
					 }		         
				       }
<Parameterlist>{ID}                    {
				           //current->type not yet available
                                           QCString param = yytext;
					   // std::cout << "3=========> got parameter " << param << std::endl;
					   current->args += param;
					   Argument *arg = new Argument;
					   arg->name = param;
					   arg->type = "";
					   current->argList->append(arg);
 				       } 
<Parameterlist>{NOARGS}                {   
				           newLine();
					   //printf("3=========> without parameterlist \n");
 					   //current->argList = ;
                                           addCurrentEntry(1);
					   startScope(last_entry);
					   BEGIN(SubprogBody);				           
}
<SubprogBody>result{BS}\({BS}{ID}      {  
  					   if (functionLine)
					   {
                                             result= yytext;
                                             result= result.right(result.length()-result.find("(")-1);
                                             result= result.stripWhiteSpace();
 					     modifiers[current_root->parent()][current_root->name.lower()].returnName = result;
					   }
                                           //cout << "=====> got result " <<  result << endl;
 				       } 

 /*---- documentation comments --------------------------------------------------------------------*/

<Variable,SubprogBody,ModuleBody,TypedefBody,TypedefBodyContains>"!<"  { /* backward docu comment */
                                          if (v_type != V_IGNORE) {
					   current->docLine  = yyLineNr;
 					   docBlockJavaStyle = FALSE;
					   docBlock.resize(0);
					   docBlockJavaStyle = Config_getBool(JAVADOC_AUTOBRIEF);
					   startCommentBlock(TRUE);
                                           yy_push_state(DocBackLine);
                                          }
                                          else
                                          {
                                            /* handle out of place !< comment as a normal comment */
                                            if (YY_START == String) { yyColNr -= (int)yyleng; REJECT; } // "!" is ignored in strings
                                            // skip comment line (without docu comments "!>" "!<" ) 
                                            /* ignore further "!" and ignore comments in Strings */
                                            if ((YY_START != StrIgnore) && (YY_START != String)) 
					    {
                                              yy_push_state(YY_START);
                                              BEGIN(StrIgnore); 
                                              debugStr="*!";
                                            }      
                                          }
  					 }
<DocBackLine>.*    			 { // contents of current comment line
                                          docBlock+=yytext;
  					}
<DocBackLine>"\n"{BS}"!"("<"|"!"+)		{ // comment block (next line is also comment line)
					  docBlock+="\n"; // \n is necessary for lists
					  newLine();
  					}
<DocBackLine>"\n"        			{ // comment block ends at the end of this line
                                          //cout <<"3=========> comment block : "<< docBlock << endl;
					  yyColNr -= 1;
					  unput(*yytext);                                        
					  if (v_type == V_VARIABLE) 
					  {
					    Entry *tmp_entry = current; 
					    current = last_entry; // temporarily switch to the previous entry
                                            if (last_enum) current = last_enum;
  					    handleCommentBlock(docBlock,TRUE);
 					    current=tmp_entry;
                                          }
					  else if (v_type == V_PARAMETER) 
					  {
					    subrHandleCommentBlock(docBlock,TRUE);
                                          }
					  else if (v_type == V_RESULT) 
					  {
					    subrHandleCommentBlockResult(docBlock,TRUE);
                                          }
					  yy_pop_state();
					  docBlock.resize(0);
                                        }

<Start,SubprogBody,ModuleBody,TypedefBody,InterfaceBody,ModuleBodyContains,SubprogBodyContains,TypedefBodyContains,Enum>"!>"  {
                                          yy_push_state(YY_START);
					  current->docLine  = yyLineNr;
 					  docBlockJavaStyle = FALSE;
					  if (YY_START==SubprogBody) docBlockInBody = TRUE;
					  docBlock.resize(0);
					  docBlockJavaStyle = Config_getBool(JAVADOC_AUTOBRIEF);
					  startCommentBlock(TRUE);
					  BEGIN(DocBlock);
                                          //cout << "start DocBlock " << endl;
					}

<DocBlock>.*    			{ // contents of current comment line
                                          docBlock+=yytext;
  					}
<DocBlock>"\n"{BS}"!"(">"|"!"+)		{ // comment block (next line is also comment line)
					  docBlock+="\n"; // \n is necessary for lists
					  newLine();
  					}
<DocBlock>"\n"        			{ // comment block ends at the end of this line
                                          //cout <<"3=========> comment block : "<< docBlock << endl;
					  yyColNr -= 1;
					  unput(*yytext);                                        
 					  handleCommentBlock(docBlock,TRUE);
                                          yy_pop_state();                                          
  					}

 /*-----Prototype parsing -------------------------------------------------------------------------*/
<Prototype>{BS}{SUBPROG}{BS_}		{
					  BEGIN(PrototypeSubprog);
					}
<Prototype,PrototypeSubprog>{BS}{SCOPENAME}?{BS}{ID} { 
					  current->name = QCString(yytext).lower();
					  current->name.stripWhiteSpace();
					  BEGIN(PrototypeArgs);
					}
<PrototypeArgs>{
"("|")"|","|{BS_}			{ current->args += yytext; }
{ID}					{ current->args += yytext; 
					  Argument *a = new Argument;
					  a->name = QCString(yytext).lower();
					  current->argList->append(a);
					}
}

 /*------------------------------------------------------------------------------------------------*/

<*>"\n"                                 {
					  newLine();
                                          //if (debugStr.stripWhiteSpace().length() > 0) cout << "ignored text: " << debugStr << " state: " <<YY_START << endl;
                                          debugStr="";
                                        }


 /*---- error: EOF in wrong state --------------------------------------------------------------------*/

<*><<EOF>>                              {
					  if (parsingPrototype) {
					    yyterminate();

					  } else if ( include_stack_ptr <= 0 ) {
                                            if (YY_START!=INITIAL && YY_START!=Start) {
                                              DBG_CTX((stderr,"==== Error: EOF reached in wrong state (end missing)"));
                                              scanner_abort();
                                            }
                                            yyterminate();
                                          } else {
                                            popBuffer();
                                          }
                                        }
<*>{LOG_OPER}                           { // Fortran logical comparison keywords
                                        }
<*>.                 	                {
                                          //debugStr+=yytext;
					  //printf("I:%c\n", *yytext);
                                        } // ignore remaining text 

 /**********************************************************************************/
 /**********************************************************************************/
 /**********************************************************************************/
%%
//----------------------------------------------------------------------------

#if 0
static void extractPrefix(QCString &text) 
{
  int prefixIndex = 0;
  int curIndex = 0;
  bool cont = TRUE;
  const char* pre[] = {"RECURSIVE","IMPURE","PURE","ELEMENTAL"};
  while(cont)
  {
    cont = FALSE;
    for(unsigned int i=0; i<4; i++)
    {
      if((prefixIndex=text.find(pre[i], curIndex, FALSE))==0)
      {
        text.remove(0,strlen(pre[i]));
        text.stripWhiteSpace();
        cont = TRUE;
      }
    }
  }
}
#endif

static void newLine() {
  yyLineNr++;
  yyLineNr+=lineCountPrepass;
  lineCountPrepass=0;
  comments.clear();
}

static CommentInPrepass* locatePrepassComment(int from, int to) {
  //printf("Locate %d-%d\n", from, to);
  for(uint i=0; i<comments.count(); i++) { // todo: optimize
    int c = comments.at(i)->column;
    //printf("Candidate %d\n", c);
    if (c>=from && c<=to) {
      // comment for previous variable or parameter
      return comments.at(i);
    }
  }
  return NULL;
}

static void updateVariablePrepassComment(int from, int to) {
  CommentInPrepass *c = locatePrepassComment(from, to);
  if (c!=NULL && v_type == V_VARIABLE) {
    last_entry->brief = c->str;
  } else if (c!=NULL && v_type == V_PARAMETER) {
    Argument *parameter = getParameter(argName);
    if (parameter) parameter->docs = c->str;
  }
}

static int getAmpersandAtTheStart(const char *buf, int length)
{
  for(int i=0; i<length; i++) {
    switch(buf[i]) {
      case ' ':
      case '\t':
        break;
      case '&':
        return i;
      default:
        return -1;
    }
  }
  return -1;
}

/* Returns ampersand index, comment start index or -1 if neither exist.*/ 
static int getAmpOrExclAtTheEnd(const char *buf, int length, char ch)
{
  // Avoid ampersands in string and comments
  int parseState = Start;
  char quoteSymbol = 0;
  int ampIndex = -1;
  int commentIndex = -1;
  quoteSymbol = ch;
  if (ch != '\0') parseState = String;

  for(int i=0; i<length && parseState!=Comment; i++)
  {
    // When in string, skip backslashes
    // Legacy code, not sure whether this is correct?
    if(parseState==String)
    {
      if(buf[i]=='\\') i++;
    }

    switch(buf[i])
    {
        case '\'':
        case '"':
          // Close string, if quote symbol matches.
          // Quote symbol is set iff parseState==String
          if(buf[i]==quoteSymbol)
          {
             parseState = Start;
             quoteSymbol = 0;
          }
          // Start new string, if not already in string or comment
          else if(parseState==Start)
          {
            parseState = String;
            quoteSymbol = buf[i];
          }
          ampIndex = -1; // invalidate prev ampersand
          break;
        case '!':
          // When in string or comment, ignore exclamation mark
          if(parseState==Start)
          {
            parseState = Comment;
            commentIndex = i;
          }
          break;
        case ' ':  // ignore whitespace
        case '\t':
        case '\n': // this may be at the end of line
          break;
        case '&':
          ampIndex = i;
          break;
        default:
          ampIndex = -1; // invalidate prev ampersand
    }
  }

  if (ampIndex>=0)
    return ampIndex;
  else
   return commentIndex;
}

/* Although comments at the end of continuation line are grabbed by this function,
* we still do not know how to use them later in parsing.
*/
void truncatePrepass(int index)
{
  int length = inputStringPrepass.length();
  for (int i=index+1; i<length; i++) {
    if (inputStringPrepass[i]=='!' && i<length-1 && inputStringPrepass[i+1]=='<') { // save comment 
      struct CommentInPrepass *c=new CommentInPrepass(index, inputStringPrepass.right(length-i-2));
      comments.append(c);
    }
  }
  inputStringPrepass.truncate(index);
}

// simplified way to know if this is fixed form
// duplicate in fortrancode.l
bool recognizeFixedForm(const char* contents, FortranFormat format)
{
  int column=0;
  bool skipLine=FALSE;

  if (format == FortranFormat_Fixed) return TRUE;
  if (format == FortranFormat_Free)  return FALSE;

  for(int i=0;;i++) {
    column++;

    switch(contents[i]) {
      case '\n':
        column=0;
        skipLine=FALSE;
        break;
      case ' ':
        break;
      case '\000':
        return FALSE;
      case '#':
        skipLine=TRUE;
        break;
      case 'C':
      case 'c':
      case '*':
        if(column==1) return TRUE;
        if(skipLine) break;
        return FALSE;
      case '!':
        if(column>1 && column<7) return FALSE;
        skipLine=TRUE;
        break;
      default:
        if(skipLine) break;
        if(column==7) return TRUE;
        return FALSE;
    }
  }
  return FALSE;
}

/* This function assumes that contents has at least size=length+1 */
static void insertCharacter(char *contents, int length, int pos, char c)
{
  // shift tail by one character
  for(int i=length; i>pos; i--)
    contents[i]=contents[i-1];
  // set the character
  contents[pos] = c;
}

/* change comments and bring line continuation character to previous line */
/* also used to set continuation marks in case of fortran code usage, done here as it is quite complicated code */
const char* prepassFixedForm(const char* contents, int *hasContLine)
{
  int column=0;
  int prevLineLength=0;
  int prevLineAmpOrExclIndex=-1;
  char prevQuote = '\0';
  char thisQuote = '\0';
  bool emptyLabel=TRUE;
  bool commented=FALSE;
  bool inSingle=FALSE;
  bool inDouble=FALSE;
  bool inBackslash=FALSE;
  bool fullCommentLine=TRUE;
  int newContentsSize = strlen(contents)+3; // \000, \n (when necessary) and one spare character (to avoid reallocation)
  char* newContents = (char*)malloc(newContentsSize);
  int curLine = 1;

  for(int i=0, j=0;;i++,j++) {
    if(j>=newContentsSize-3) { // check for spare characters, which may be eventually used below (by & and '! ')
      newContents = (char*)realloc(newContents, newContentsSize+1000);
      newContentsSize = newContentsSize+1000;
    }

    column++;
    char c = contents[i];
    switch(c) {
      case '\n':
        if (!fullCommentLine)
        {
          prevLineLength=column;
          prevLineAmpOrExclIndex=getAmpOrExclAtTheEnd(&contents[i-prevLineLength+1], prevLineLength,prevQuote);
          if (prevLineAmpOrExclIndex == -1) prevLineAmpOrExclIndex = column - 1;
        }
        else
        {
          prevLineLength+=column;
          /* Even though a full comment line is not really a comment line it can be seen as one. An empty line is also seen as a comment line (small bonus) */
          if (hasContLine)
          {
            hasContLine[curLine - 1] = 1;
          }
        }
        fullCommentLine=TRUE;
        column=0;
	emptyLabel=TRUE;
        commented=FALSE;
        newContents[j]=c;
        prevQuote = thisQuote;
        curLine++;
        break;
      case ' ':
      case '\t':
        newContents[j]=c;
        break;
      case '\000':
        if (hasContLine)
        {
           free(newContents);
           return NULL;
        }
        newContents[j]='\000';
        newContentsSize = strlen(newContents);
        if (newContents[newContentsSize - 1] != '\n')
        {
          // to be on the safe side
          newContents = (char*)realloc(newContents, newContentsSize+2);
          newContents[newContentsSize] = '\n';
          newContents[newContentsSize + 1] = '\000';
        }
        return newContents;
      case '"':
      case '\'':
      case '\\':
        if ((column <= fixedCommentAfter) && (column!=6) && !commented)
	{
          // we have some special cases in respect to strings and escaped string characters
          fullCommentLine=FALSE;
	  newContents[j]=c;
          if (c == '\\')
          {
            inBackslash = !inBackslash;
            break;
          }
          else if (c == '\'')
          {
            if (!inDouble)
            {
              inSingle = !inSingle;
              if (inSingle) thisQuote = c;
              else thisQuote = '\0';
            }
            break;
          }
          else if (c == '"')
          {
            if (!inSingle)
            {
              inDouble = !inDouble; 
              if (inDouble) thisQuote = c; 
              else thisQuote = '\0';
            }
            break;
          }
        }
        inBackslash = FALSE;
        // fallthrough
      case 'C':
      case 'c':
      case '*':
      case '!':
        if ((column <= fixedCommentAfter) && (column!=6))
	{
	  emptyLabel=FALSE;
	  if(column==1)
          {
	    newContents[j]='!';
            commented = TRUE;
          }
	  else if ((c == '!') && !inDouble && !inSingle)
          {
	    newContents[j]=c;
            commented = TRUE;
          }
	  else
          {
            if (!commented) fullCommentLine=FALSE;
	    newContents[j]=c;
          }
	  break;
	}
        // fallthrough
      default:
        if ((column < 6) && ((c - '0') >= 0) && ((c - '0') <= 9)) { // remove numbers, i.e. labels from first 5 positions.
            newContents[j]=' ';
        }
        else if(column==6 && emptyLabel) { // continuation
          if (!commented) fullCommentLine=FALSE;
          if (c != '0') { // 0 not allowed as continuation character, see f95 standard paragraph 3.3.2.3
            newContents[j]=' ';

            if(prevLineAmpOrExclIndex==-1) { // add & just before end of previous line
              /* first line is not a continuation line in code, just in snippets etc. */
              if (curLine != 1) insertCharacter(newContents, j+1, (j+1)-6-1, '&');
              j++;
            } else { // add & just before end of previous line comment
              /* first line is not a continuation line in code, just in snippets etc. */
              if (curLine != 1) insertCharacter(newContents, j+1, (j+1)-6-prevLineLength+prevLineAmpOrExclIndex, '&');
              j++;
            }
            if (hasContLine) hasContLine[curLine - 1] = 1;
	  } else {
	    newContents[j]=c; // , just handle like space
          }
          prevLineLength=0;
	} else if ((column > fixedCommentAfter) && !commented) {
          // first non commented non blank character after position fixedCommentAfter
          if (c != '!') {
            // I'm not a possible start of doxygen comment
	    newContents[j++]='!';
	    newContents[j++]=' '; // so that '<' and '>' as first character are not converted to doxygen comment
          }
	  newContents[j]=c;
          commented = TRUE;
	} else {
          if (!commented) fullCommentLine=FALSE;
	  newContents[j]=c;
	  emptyLabel=FALSE;
	}
        break;
    }
  }

  if (hasContLine)
  {
    free(newContents);
    return NULL;
  }
  newContentsSize = strlen(newContents);
  if (newContents[newContentsSize - 1] != '\n')
  {
    // to be on the safe side
    newContents = (char*)realloc(newContents, newContentsSize+2);
    newContents[newContentsSize] = '\n';
    newContents[newContentsSize + 1] = '\000';
  }
  return newContents;
}

static void pushBuffer(QCString& buffer)
{
  if (include_stack_cnt <= include_stack_ptr)
  {
     include_stack_cnt++;
     include_stack = (YY_BUFFER_STATE *)realloc(include_stack, include_stack_cnt * sizeof(YY_BUFFER_STATE));
  }
  include_stack[include_stack_ptr++] = YY_CURRENT_BUFFER;
  yy_switch_to_buffer(yy_scan_string(buffer));

  DBG_CTX((stderr, "--PUSH--%s", (const char *)buffer));
  buffer = NULL;
}

static void popBuffer() {
  DBG_CTX((stderr, "--POP--"));
  include_stack_ptr --;
  yy_delete_buffer( YY_CURRENT_BUFFER );
  yy_switch_to_buffer( include_stack[include_stack_ptr] );
}

/** used to copy entry to an interface module procedure */
static void copyEntry(Entry *dest, Entry *src) 
{
   dest->type     = src->type;
   dest->fileName = src->fileName;
   dest->startLine = src->startLine;
   dest->bodyLine = src->bodyLine;
   dest->endBodyLine = src->endBodyLine;
   dest->args     = src->args;
   dest->argList  = new ArgumentList(*src->argList);
   dest->doc      = src->doc;
   dest->brief    = src->brief;
}

/** fill empty interface module procedures with info from 
    corresponding module subprogs 
    @TODO: handle procedures in used modules
*/
void resolveModuleProcedures(QList<Entry> &moduleProcedures, Entry *current_root)
{
  if (moduleProcedures.isEmpty()) return;
 
  EntryListIterator eli1(moduleProcedures);
  // for all module procedures
  for (Entry *ce1; (ce1=eli1.current()); ++eli1) 
  {
    // check all entries in this module
    EntryListIterator eli2(*current_root->children());
    for (Entry *ce2; (ce2=eli2.current()); ++eli2) 
    {
      if (ce1->name == ce2->name) 
      {
        copyEntry(ce1, ce2);
      }
    } // for procedures in current module
  } // for all interface module procedures
  moduleProcedures.clear();
}

#if 0
static bool isTypeName(QCString name)
{
  name = name.lower();
  return name=="integer" || name == "real" || 
         name=="complex" || name == "logical";
}
#endif

/*! Extracts string which resides within parentheses of provided string. */
static QCString extractFromParens(const QCString name)
{
  QCString extracted = name;
  int start = extracted.find("(");
  if (start != -1) 
  {
    extracted.remove(0, start+1);
  }
  int end = extracted.findRev(")");
  if (end != -1) 
  {
    int length = extracted.length();
    extracted.remove(end, length);
  }
  extracted = extracted.stripWhiteSpace();

  return extracted;
}

/*! Adds passed modifiers to these modifiers.*/
SymbolModifiers& SymbolModifiers::operator|=(const SymbolModifiers &mdfs)
{
  if (mdfs.protection!=NONE_P) protection = mdfs.protection;
  if (mdfs.direction!=NONE_D) direction = mdfs.direction;
  optional |= mdfs.optional;
  if (!mdfs.dimension.isNull()) dimension = mdfs.dimension;
  allocatable |= mdfs.allocatable;
  external |= mdfs.external;
  intrinsic |= mdfs.intrinsic;
  protect |= mdfs.protect;
  parameter |= mdfs.parameter;
  pointer |= mdfs.pointer;
  target |= mdfs.target;
  save |= mdfs.save;
  deferred |= mdfs.deferred;
  nonoverridable |= mdfs.nonoverridable;
  nopass |= mdfs.nopass;
  pass |= mdfs.pass;
  passVar = mdfs.passVar;
  contiguous |= mdfs.contiguous;
  volat |= mdfs.volat;
  value |= mdfs.value;
  return *this;
}

/*! Extracts and adds passed modifier to these modifiers.*/
SymbolModifiers& SymbolModifiers::operator|=(QCString mdfString)
{
  mdfString = mdfString.lower();
  SymbolModifiers newMdf;

  if (mdfString.find("dimension")==0) 
  {
    newMdf.dimension=mdfString;
  }
  else if (mdfString.contains("intent")) 
  {
    QCString tmp = extractFromParens(mdfString);
    bool isin = tmp.contains("in");
    bool isout = tmp.contains("out");
    if (isin && isout) newMdf.direction = SymbolModifiers::INOUT;
    else if (isin) newMdf.direction = SymbolModifiers::IN;
    else if (isout) newMdf.direction = SymbolModifiers::OUT;
  }
  else if (mdfString=="public") 
  {
    newMdf.protection = SymbolModifiers::PUBLIC;
  }
  else if (mdfString=="private") 
  {
    newMdf.protection = SymbolModifiers::PRIVATE;
  }
  else if (mdfString=="protected") 
  {
    newMdf.protect = TRUE;
  }
  else if (mdfString=="optional") 
  {
    newMdf.optional = TRUE;
  }
  else if (mdfString=="allocatable") 
  {
    newMdf.allocatable = TRUE;
  }
  else if (mdfString=="external") 
  {
    newMdf.external = TRUE;
  }
  else if (mdfString=="intrinsic") 
  {
    newMdf.intrinsic = TRUE;
  }
  else if (mdfString=="parameter") 
  {
    newMdf.parameter = TRUE;
  }
  else if (mdfString=="pointer") 
  {
    newMdf.pointer = TRUE;
  }
  else if (mdfString=="target") 
  {
    newMdf.target = TRUE;
  }
  else if (mdfString=="save") 
  {
    newMdf.save = TRUE;
  }
  else if (mdfString=="nopass")
  {
    newMdf.nopass = TRUE;
  }
  else if (mdfString=="deferred")
  {
    newMdf.deferred = TRUE;
  }
  else if (mdfString=="non_overridable")
  {
    newMdf.nonoverridable = TRUE;
  }
  else if (mdfString=="contiguous")
  {
    newMdf.contiguous = TRUE;
  }
  else if (mdfString=="volatile")
  {
    newMdf.volat = TRUE;
  }
  else if (mdfString=="value")
  {
    newMdf.value = TRUE;
  }
  else if (mdfString.contains("pass"))
  {
    newMdf.pass = TRUE;
    if (mdfString.contains("("))
      newMdf.passVar = extractFromParens(mdfString);
    else
      newMdf.passVar = "";
  }

  (*this) |= newMdf;
  return *this;
}

/*! For debugging purposes. */
//ostream& operator<<(ostream& out, const SymbolModifiers& mdfs)
//{
//  out<<mdfs.protection<<", "<<mdfs.direction<<", "<<mdfs.optional<<
//    ", "<<(mdfs.dimension.isNull() ? "" : mdfs.dimension.latin1())<<
//    ", "<<mdfs.allocatable<<", "<<mdfs.external<<", "<<mdfs.intrinsic;
//
//  return out;
//}

/*! Find argument with given name in \a subprog entry. */
static Argument *findArgument(Entry* subprog, QCString name, bool byTypeName = FALSE)
{
  QCString cname(name.lower());
  for (unsigned int i=0; i<subprog->argList->count(); i++) 
  {
    Argument *arg = subprog->argList->at(i);
    if ((!byTypeName && arg->name.lower() == cname) ||
	(byTypeName && arg->type.lower() == cname)
       )
    {
      return arg;
    }
  }
  return 0;
}

/*! Find function with given name in \a entry. */
#if 0
static Entry *findFunction(Entry* entry, QCString name)
{
  QCString cname(name.lower());

  EntryListIterator eli(*entry->children());
  Entry *ce;
  for (;(ce=eli.current());++eli) 
  {
    if (ce->section != Entry::FUNCTION_SEC)
      continue;

    if (ce->name.lower() == cname)
      return ce;
  }

  return 0;
}
#endif

/*! Apply modifiers stored in \a mdfs to the \a typeName string. */
static QCString applyModifiers(QCString typeName, SymbolModifiers& mdfs) 
{
  if (!mdfs.dimension.isNull()) 
  {
    if (!typeName.isEmpty()) typeName += ", ";
    typeName += mdfs.dimension;
  }
  if (mdfs.direction!=SymbolModifiers::NONE_D) 
  {
    if (!typeName.isEmpty()) typeName += ", ";
    typeName += directionStrs[mdfs.direction];
  }
  if (mdfs.optional) 
  {
    if (!typeName.isEmpty()) typeName += ", ";
    typeName += "optional";
  }
  if (mdfs.allocatable) 
  {
    if (!typeName.isEmpty()) typeName += ", ";
    typeName += "allocatable";
  }
  if (mdfs.external) 
  {
    if (!typeName.contains("external"))
    {
      if (!typeName.isEmpty()) typeName += ", ";
      typeName += "external";
    }
  }
  if (mdfs.intrinsic) 
  {
    if (!typeName.isEmpty()) typeName += ", ";
    typeName += "intrinsic";
  }
  if (mdfs.parameter) 
  {
    if (!typeName.isEmpty()) typeName += ", ";
    typeName += "parameter";
  }
  if (mdfs.pointer) 
  {
    if (!typeName.isEmpty()) typeName += ", ";
    typeName += "pointer";
  }
  if (mdfs.target) 
  {
    if (!typeName.isEmpty()) typeName += ", ";
    typeName += "target";
  }
  if (mdfs.save) 
  {
    if (!typeName.isEmpty()) typeName += ", ";
    typeName += "save";
  }
  if (mdfs.deferred) 
  {
    if (!typeName.isEmpty()) typeName += ", ";
    typeName += "deferred";
  }
  if (mdfs.nonoverridable) 
  {
    if (!typeName.isEmpty()) typeName += ", ";
    typeName += "non_overridable";
  }
  if (mdfs.nopass) 
  {
    if (!typeName.isEmpty()) typeName += ", ";
    typeName += "nopass";
  }
  if (mdfs.pass) 
  {
    if (!typeName.isEmpty()) typeName += ", ";
    typeName += "pass";
    if (!mdfs.passVar.isEmpty())
      typeName += "(" + mdfs.passVar + ")";
  }
  if (mdfs.protection == SymbolModifiers::PUBLIC)
  {
    if (!typeName.isEmpty()) typeName += ", ";
    typeName += "public";
  }
  else if (mdfs.protection == SymbolModifiers::PRIVATE)
  {
    if (!typeName.isEmpty()) typeName += ", ";
    typeName += "private";
  }
  if (mdfs.protect)
  {
    if (!typeName.isEmpty()) typeName += ", ";
    typeName += "protected";
  }
  if (mdfs.contiguous)
  {
    if (!typeName.isEmpty()) typeName += ", ";
    typeName += "contiguous";
  }
  if (mdfs.volat)
  {
    if (!typeName.isEmpty()) typeName += ", ";
    typeName += "volatile";
  }
  if (mdfs.value)
  {
    if (!typeName.isEmpty()) typeName += ", ";
    typeName += "value";
  }

  return typeName;
}

/*! Apply modifiers stored in \a mdfs to the \a arg argument. */
static void applyModifiers(Argument *arg, SymbolModifiers& mdfs)
{
  QCString tmp = arg->type;
  arg->type = applyModifiers(tmp, mdfs);
}

/*! Apply modifiers stored in \a mdfs to the \a ent entry. */
static void applyModifiers(Entry *ent, SymbolModifiers& mdfs)
{
  QCString tmp = ent->type;
  ent->type = applyModifiers(tmp, mdfs);

  if (mdfs.protection == SymbolModifiers::PUBLIC)
    ent->protection = Public;
  else if (mdfs.protection == SymbolModifiers::PRIVATE)
    ent->protection = Private;
}

/*! Starts the new scope in fortran program. Consider using this function when
 * starting module, interface, function or other program block.
 * \see endScope()
 */
static void startScope(Entry *scope) 
{
  //cout<<"start scope: "<<scope->name<<endl;
  current_root= scope; /* start substructure */

  QMap<QCString,SymbolModifiers> mdfMap;
  modifiers.insert(scope, mdfMap);
}

/*! Ends scope in fortran program: may update subprogram arguments or module variable attributes.
 * \see startScope()
 */
static bool endScope(Entry *scope, bool isGlobalRoot)
{
  if (global_scope == scope)
  {
    global_scope = NULL;
    return TRUE;
  }
  if (global_scope == (Entry *) -1)
  {
    return TRUE;
  }
  //cout<<"end scope: "<<scope->name<<endl;
  if (current_root->parent() || isGlobalRoot)
  {
    current_root= current_root->parent(); /* end substructure */
  }
  else // if (current_root != scope)
  {
    fprintf(stderr,"parse error in end <scopename>\n");
    scanner_abort();
    return FALSE;
  }

  // update variables or subprogram arguments with modifiers
  QMap<QCString,SymbolModifiers>& mdfsMap = modifiers[scope];

  if (scope->section == Entry::FUNCTION_SEC) 
  {
    // iterate all symbol modifiers of the scope
    for (QMap<QCString,SymbolModifiers>::Iterator it=mdfsMap.begin(); it!=mdfsMap.end(); it++) 
    {
      //cout<<it.key()<<": "<<it.data()<<endl;
      Argument *arg = findArgument(scope, it.key());

      if (arg)
        applyModifiers(arg, it.data());
    }

    // find return type for function
    //cout<<"RETURN NAME "<<modifiers[current_root][scope->name.lower()].returnName<<endl;
    QCString returnName = modifiers[current_root][scope->name.lower()].returnName.lower();
    if (modifiers[scope].contains(returnName)) 
    {
      scope->type = modifiers[scope][returnName].type; // returning type works
      applyModifiers(scope, modifiers[scope][returnName]); // returning array works
    }

  } 
  if (scope->section == Entry::CLASS_SEC) 
  { // was INTERFACE_SEC
    if (scope->parent()->section == Entry::FUNCTION_SEC) 
    { // interface within function
      // iterate functions of interface and 
      // try to find types for dummy(ie. argument) procedures.
      //cout<<"Search in "<<scope->name<<endl;
      EntryListIterator eli(*scope->children());
      Entry *ce;
      int count = 0;
      int found = FALSE;
      for (;(ce=eli.current());++eli) 
      {
        count++;
        if (ce->section != Entry::FUNCTION_SEC)
          continue;

        Argument *arg = findArgument(scope->parent(), ce->name, TRUE);
        if (arg != 0) 
	{
          // set type of dummy procedure argument to interface
	  arg->name = arg->type;
          arg->type = scope->name;
        }
        if (ce->name.lower() == scope->name.lower()) found = TRUE;
      }
      if ((count == 1) && found)
      {
        // clear all modifiers of the scope
        modifiers.remove(scope);
        delete scope->parent()->removeSubEntry(scope);
        scope = 0;
        return TRUE;
      }
    }
  } 
  if (scope->section!=Entry::FUNCTION_SEC) 
  { // not function section 
    // iterate variables: get and apply modifiers
    EntryListIterator eli(*scope->children());
    Entry *ce;
    for (;(ce=eli.current());++eli) 
    {
      if (ce->section != Entry::VARIABLE_SEC && ce->section != Entry::FUNCTION_SEC)
        continue;

      //cout<<ce->name<<", "<<mdfsMap.contains(ce->name.lower())<<mdfsMap.count()<<endl;
      if (mdfsMap.contains(ce->name.lower()))
        applyModifiers(ce, mdfsMap[ce->name.lower()]);
    }
  }

  // clear all modifiers of the scope
  modifiers.remove(scope);

  return TRUE;
}

#if 0
//! Return full name of the entry. Sometimes we must combine several names recursively.
static QCString getFullName(Entry *e) 
{
  QCString name = e->name;
  if (e->section == Entry::CLASS_SEC //  || e->section == Entry::INTERFACE_SEC
     || !e->parent() || e->parent()->name.isEmpty())
    return name;

  return getFullName(e->parent())+"::"+name;
}
#endif

static int yyread(char *buf,int max_size)
{
  int c=0;

  while ( c < max_size && inputString[inputPosition] )
  {
    *buf = inputString[inputPosition++] ;
    c++; buf++;
  }
  return c;
}

static void initParser()
{
  last_entry = 0;
}

static void initEntry()
{
  if (typeMode)
  {
    current->protection = typeProtection;
  }
  else
  {
    current->protection = defaultProtection;
  }
  current->mtype      = mtype;
  current->virt       = virt;
  current->stat       = gstat;
  current->lang       = SrcLangExt_Fortran; 
  initGroupInfo(current);
}

/**
  adds current entry to current_root and creates new current
*/
static void addCurrentEntry(int case_insens)
{
  if (case_insens) current->name = current->name.lower();
  //printf("===Adding entry %s to %s\n", current->name.data(), current_root->name.data());
  current_root->addSubEntry(current);
  last_entry = current;
  current = new Entry ;
  initEntry();
}

static int max(int a, int b) {return a>b?a:b;}

static void addModule(const char *name, bool isModule)
{
  DBG_CTX((stderr, "0=========> got module %s\n", name));

  if (isModule)
    current->section = Entry::NAMESPACE_SEC;
  else
    current->section = Entry::FUNCTION_SEC;

  if (name!=NULL)
  {
    current->name = name;
  } 
  else
  {
    QCString fname = yyFileName;
    int index = max(fname.findRev('/'), fname.findRev('\\'));
    fname = fname.right(fname.length()-index-1);
    fname = fname.prepend("__").append("__");
    current->name = fname;
  }
  current->type = "program";
  current->fileName  = yyFileName;
  current->bodyLine  = yyLineNr; // used for source reference
  current->startLine  = yyLineNr;
  current->protection = Public ;
  addCurrentEntry(1);
  startScope(last_entry);
}


static void addSubprogram(const char *text)
{
  DBG_CTX((stderr,"1=========> got subprog, type: %s\n",text)); 
  subrCurrent.prepend(current);
  current->section = Entry::FUNCTION_SEC ;
  QCString subtype = text; subtype=subtype.lower().stripWhiteSpace();
  functionLine = (subtype.find("function") != -1);
  current->type += " " + subtype;
  current->type = current->type.stripWhiteSpace();
  current->fileName  = yyFileName;
  current->bodyLine  = yyLineNr; // used for source reference start of body of routine
  current->startLine  = yyLineNr; // used for source reference start of definition
  current->args.resize(0);
  current->argList->clear();
  docBlock.resize(0);
}

/*! Adds interface to the root entry.
 * \note Code was brought to this procedure from the parser,
 * because there was/is idea to use it in several parts of the parser.
 */ 
static void addInterface(QCString name, InterfaceType type)
{
  if (YY_START == Start)
  {
    addModule(NULL);
    yy_push_state(ModuleBody); //anon program
  }

  current->section = Entry::CLASS_SEC; // was Entry::INTERFACE_SEC;
  current->spec = Entry::Interface;
  current->name = name;

  switch (type)
  {
    case IF_ABSTRACT:
      current->type = "abstract";
      break;

    case IF_GENERIC:
      current->type = "generic";
      break;

    case IF_SPECIFIC:
    case IF_NONE:
    default:
      current->type = "";
  }

  /* if type is part of a module, mod name is necessary for output */
  if ((current_root) && 
      (current_root->section ==  Entry::CLASS_SEC ||
       current_root->section ==  Entry::NAMESPACE_SEC)) 
  {
    current->name= current_root->name + "::" + current->name;
  }

  current->fileName = yyFileName;
  current->bodyLine  = yyLineNr; 
  current->startLine  = yyLineNr;
  addCurrentEntry(1);
}


//-----------------------------------------------------------------------------

/*! Get the argument \a name.
 */
static Argument* getParameter(const QCString &name)
{
  // std::cout<<"addFortranParameter(): "<<name<<" DOCS:"<<(docs.isNull()?QCString("null"):docs)<<std::endl;
  Argument *ret = 0;
  if (current_root->argList==0) return 0;
  ArgumentListIterator ali(*current_root->argList);
  Argument *a;
  for (ali.toFirst();(a=ali.current());++ali)
  {
    if (a->name.lower()==name.lower())
    {
      ret=a;
      //printf("parameter found: %s\n",(const char*)name);
      break;
    }
  } // for
  return ret;
}

  //----------------------------------------------------------------------------
static void startCommentBlock(bool brief)
{
  if (brief)
  {
    current->briefFile = yyFileName;
    current->briefLine = yyLineNr;
  }
  else
  {
    current->docFile = yyFileName;
    current->docLine = yyLineNr;
  }
}

//----------------------------------------------------------------------------

static void handleCommentBlock(const QCString &doc,bool brief)
{
  bool needsEntry = FALSE;
  static bool hideInBodyDocs = Config_getBool(HIDE_IN_BODY_DOCS);
  int position=0;
  if (docBlockInBody && hideInBodyDocs)
  {
    docBlockInBody = FALSE;
    return;
  }
  DBG_CTX((stderr,"call parseCommentBlock [%s]\n",doc.data()));
  int lineNr = brief ? current->briefLine : current->docLine;
  while (parseCommentBlock(
	g_thisParser,
	docBlockInBody ? subrCurrent.getFirst() : current,
	doc,        // text
	yyFileName, // file
	lineNr,
	docBlockInBody ? FALSE : brief, 
	docBlockInBody ? FALSE : docBlockJavaStyle,
	docBlockInBody,
	defaultProtection,
        position,
        needsEntry
        )) 
  {
	   DBG_CTX((stderr,"parseCommentBlock position=%d [%s]  needsEntry=%d\n",position,doc.data()+position,needsEntry));
   if (needsEntry) addCurrentEntry(0);
  }
  DBG_CTX((stderr,"parseCommentBlock position=%d [%s]  needsEntry=%d\n",position,doc.data()+position,needsEntry));

  if (needsEntry) addCurrentEntry(0);
  docBlockInBody = FALSE;
}

//----------------------------------------------------------------------------
/// Handle parameter description as defined after the declaration of the parameter
static void subrHandleCommentBlock(const QCString &doc,bool brief)
{
  QCString loc_doc;
  loc_doc = doc.stripWhiteSpace();

  Entry *tmp_entry = current; 
  current = subrCurrent.getFirst(); // temporarily switch to the entry of the subroutine / function

  // Still in the specification section so no inbodyDocs yet, but parameter documentation
  current->inbodyDocs = "";

  // strip \\param or @param, so we can do some extra checking. We will add it later on again.
  if (!loc_doc.stripPrefix("\\param") &&
      !loc_doc.stripPrefix("@param")
     ) (void)loc_doc; // Do nothing work has been done by stripPrefix; (void)loc_doc: to overcome 'empty controlled statement' warning
  loc_doc.stripWhiteSpace();

  // direction as defined with the declaration of the parameter
  int dir1 = modifiers[current_root][argName.lower()].direction;
  // in description [in] is specified
  if (loc_doc.lower().find(directionParam[SymbolModifiers::IN]) == 0)
  {
    // check if with the declaration intent(in) or nothing has been specified
    if ((directionParam[dir1] == directionParam[SymbolModifiers::NONE_D]) ||
        (directionParam[dir1] == directionParam[SymbolModifiers::IN]))
    {
      // strip direction
      loc_doc = loc_doc.right(loc_doc.length()-strlen(directionParam[SymbolModifiers::IN]));
      loc_doc.stripWhiteSpace();
      // in case of empty documentation or (now) just name, consider it as no documemntation
      if (loc_doc.isEmpty() || (loc_doc.lower() == argName.lower()))
      {
        // reset current back to the part inside the routine
        current=tmp_entry;
        return;
      }
      handleCommentBlock(QCString("\n\n@param ") + directionParam[SymbolModifiers::IN] + " " + 
                         argName + " " + loc_doc,brief);
    }
    else
    {
      // something different specified, give warning and leave error.
      warn(yyFileName,yyLineNr, "Routine: " + current->name + current->args +
           " inconsistency between intent attribute and documentation for parameter: " + argName);
      handleCommentBlock(QCString("\n\n@param ") + directionParam[dir1] + " " + 
                         argName + " " + loc_doc,brief);
    }
  }
  // analogous to the [in] case, here [out] direction specified
  else if (loc_doc.lower().find(directionParam[SymbolModifiers::OUT]) == 0)
  {
    if ((directionParam[dir1] == directionParam[SymbolModifiers::NONE_D]) ||
        (directionParam[dir1] == directionParam[SymbolModifiers::OUT]))
    {
      loc_doc = loc_doc.right(loc_doc.length()-strlen(directionParam[SymbolModifiers::OUT]));
      loc_doc.stripWhiteSpace();
      if (loc_doc.isEmpty() || (loc_doc.lower() == argName.lower()))
      {
        current=tmp_entry;
        return;
      }
      handleCommentBlock(QCString("\n\n@param ") + directionParam[SymbolModifiers::OUT] + " " + 
                         argName + " " + loc_doc,brief);
    }
    else
    {
      warn(yyFileName,yyLineNr, "Routine: " + current->name + current->args +
           " inconsistency between intent attribute and documentation for parameter: " + argName);
      handleCommentBlock(QCString("\n\n@param ") + directionParam[dir1] + " " + 
                         argName + " " + loc_doc,brief);
    }
  }
  // analogous to the [in] case, here [in,out] direction specified
  else if (loc_doc.lower().find(directionParam[SymbolModifiers::INOUT]) == 0)
  {
    if ((directionParam[dir1] == directionParam[SymbolModifiers::NONE_D]) ||
        (directionParam[dir1] == directionParam[SymbolModifiers::INOUT]))
    {
      loc_doc = loc_doc.right(loc_doc.length()-strlen(directionParam[SymbolModifiers::INOUT]));
      loc_doc.stripWhiteSpace();
      if (loc_doc.isEmpty() || (loc_doc.lower() == argName.lower()))
      {
        current=tmp_entry;
        return;
      }
      handleCommentBlock(QCString("\n\n@param ") + directionParam[SymbolModifiers::INOUT] + " " + 
                         argName + " " + loc_doc,brief);
    }
    else
    {
      warn(yyFileName,yyLineNr, "Routine: " + current->name + current->args +
           " inconsistency between intent attribute and documentation for parameter: " + argName);
      handleCommentBlock(QCString("\n\n@param ") + directionParam[dir1] + " " + 
                         argName + " " + loc_doc,brief);
    }
  }
  // analogous to the [in] case; here no direction specified
  else
  {
    if (loc_doc.isEmpty() || (loc_doc.lower() == argName.lower()))
    {
      current=tmp_entry;
      return;
    }
    handleCommentBlock(QCString("\n\n@param ") + directionParam[dir1] + " " + 
                       argName + " " + loc_doc,brief);
  }

  // reset current back to the part inside the routine
  current=tmp_entry;
}
//----------------------------------------------------------------------------
/// Handle result description as defined after the declaration of the parameter
static void subrHandleCommentBlockResult(const QCString &doc,bool brief)
{
  QCString loc_doc;
  loc_doc = doc.stripWhiteSpace();

  Entry *tmp_entry = current; 
  current = subrCurrent.getFirst(); // temporarily switch to the entry of the subroutine / function

  // Still in the specification section so no inbodyDocs yet, but parameter documentation
  current->inbodyDocs = "";

  // strip \\returns or @returns. We will add it later on again.
  if (!loc_doc.stripPrefix("\\returns") &&
      !loc_doc.stripPrefix("\\return") &&
      !loc_doc.stripPrefix("@returns") &&
      !loc_doc.stripPrefix("@return")
     ) (void)loc_doc; // Do nothing work has been done by stripPrefix; (void)loc_doc: to overcome 'empty controlled statement' warning
  loc_doc.stripWhiteSpace();

  if (loc_doc.isEmpty() || (loc_doc.lower() == argName.lower()))
  {
    current=tmp_entry;
    return;
  }
  handleCommentBlock(QCString("\n\n@returns ") + loc_doc,brief);

  // reset current back to the part inside the routine
  current=tmp_entry;
}

//----------------------------------------------------------------------------
#if 0
static int level=0;

static void debugCompounds(Entry *rt)  // print Entry structure (for debugging)
{
 level++;
  printf("%d) debugCompounds(%s) line %d\n",level, rt->name.data(), rt->bodyLine);
  EntryListIterator eli(*rt->children());
  Entry *ce;
  for (;(ce=eli.current());++eli)
  {
     debugCompounds(ce); 
  } 
level--;
}
#endif


static void parseMain(const char *fileName,const char *fileBuf,Entry *rt, FortranFormat format)
{
  char *tmpBuf = NULL;
  initParser();

  defaultProtection = Public;
  inputString = fileBuf;
  inputPosition = 0;
  inputStringPrepass = NULL;
  inputPositionPrepass = 0;

  //anonCount     = 0;  // don't reset per file
  mtype         = Method;
  gstat         = FALSE;
  virt          = Normal;
  current_root  = rt;
  global_root   = rt;
  inputFile.setName(fileName);
  if (inputFile.open(IO_ReadOnly))
  {
    isFixedForm = recognizeFixedForm(fileBuf,format);

    if (isFixedForm) 
    {
      msg("Prepassing fixed form of %s\n", fileName);
      //printf("---strlen=%d\n", strlen(fileBuf));
      //clock_t start=clock();

      //printf("Input fixed form string:\n%s\n", fileBuf);
      //printf("===========================\n");
      inputString = prepassFixedForm(fileBuf, NULL);
      //printf("Resulting free form string:\n%s\n", inputString);
      //printf("===========================\n");

      //clock_t end=clock();
      //printf("CPU time used=%f\n", ((double) (end-start))/CLOCKS_PER_SEC);
    }
    else if (inputString[strlen(fileBuf)-1] != '\n')
    {
      tmpBuf = (char *)malloc(strlen(fileBuf)+2);
      strcpy(tmpBuf,fileBuf);
      tmpBuf[strlen(fileBuf)]= '\n';
      tmpBuf[strlen(fileBuf)+1]= '\000';
      inputString = tmpBuf;
    }

    yyLineNr= 1 ; 
    yyFileName = fileName;
    msg("Parsing file %s...\n",yyFileName.data());

    global_scope = rt;
    startScope(rt); // implies current_root = rt
    initParser();
    groupEnterFile(yyFileName,yyLineNr);

    current          = new Entry;
    current->lang    = SrcLangExt_Fortran; 
    current->name    = yyFileName;
    current->section = Entry::SOURCE_SEC;
    current_root->addSubEntry(current);
    file_root        = current;
    current          = new Entry;
    current->lang    = SrcLangExt_Fortran; 

    fortranscannerYYrestart( fortranscannerYYin );
    {
      BEGIN( Start );
    }

    fortranscannerYYlex();
    groupLeaveFile(yyFileName,yyLineNr);

    if (global_scope && global_scope != (Entry *) -1) endScope(current_root, TRUE); // TRUE - global root

    //debugCompounds(rt); //debug 

    rt->program.resize(0);
    delete current; current=0;
    moduleProcedures.clear();
    if (tmpBuf) {
      free((char*)tmpBuf);
      inputString=NULL;
    }
    if (isFixedForm) {
      free((char*)inputString);
      inputString=NULL;
    }

    inputFile.close();
  }
}

//----------------------------------------------------------------------------

void FortranLanguageScanner::parseInput(const char *fileName,
                                        const char *fileBuf,
                                        Entry *root,
                                        bool /*sameTranslationUnit*/,
                                        QStrList & /*filesInSameTranslationUnit*/)
{
  g_thisParser = this;

  printlex(yy_flex_debug, TRUE, __FILE__, fileName);

  ::parseMain(fileName,fileBuf,root,m_format);

  printlex(yy_flex_debug, FALSE, __FILE__, fileName);
}

void FortranLanguageScanner::parseCode(CodeOutputInterface & codeOutIntf,
                   const char * scopeName,
                   const QCString & input,
                   SrcLangExt /*lang*/,
                   bool isExampleBlock,
                   const char * exampleName,
                   FileDef * fileDef,
                   int startLine,
                   int endLine,
                   bool inlineFragment,
		   MemberDef *memberDef,
                   bool showLineNumbers,
                   Definition *searchCtx,
                   bool collectXRefs
                  )
{
  ::parseFortranCode(codeOutIntf,scopeName,input,isExampleBlock,exampleName,
                     fileDef,startLine,endLine,inlineFragment,memberDef,
                     showLineNumbers,searchCtx,collectXRefs,m_format);
}

bool FortranLanguageScanner::needsPreprocessing(const QCString &extension)
{
  return extension!=extension.lower(); // use preprocessor only for upper case extensions
}
void FortranLanguageScanner::resetCodeParserState()
{
  ::resetFortranCodeParserState();
}

void FortranLanguageScanner::parsePrototype(const char *text)
{
  QCString buffer = QCString(text);
  pushBuffer(buffer);
  parsingPrototype = TRUE;
  BEGIN(Prototype);
  fortranscannerYYlex();
  parsingPrototype = FALSE;
  popBuffer();
}

static void scanner_abort() 
{
  fprintf(stderr,"********************************************************************\n");
  fprintf(stderr,"Error in file %s line: %d, state: %d\n",yyFileName.data(),yyLineNr,YY_START);
  fprintf(stderr,"********************************************************************\n");
   
  EntryListIterator eli(*global_root->children());
  Entry *ce;
  bool start=FALSE;

  for (;(ce=eli.current());++eli)
  {
     if (ce == file_root) start=TRUE;
     if (start) ce->reset(); 
  } 

  // dummy call to avoid compiler warning
  (void)yy_top_state();
  
  return;
  //exit(-1);
}

//----------------------------------------------------------------------------

#if !defined(YY_FLEX_SUBMINOR_VERSION) 
//----------------------------------------------------------------------------
extern "C" { // some bogus code to keep the compiler happy
  void fortranscannernerYYdummy() { yy_flex_realloc(0,0); } 
}
#endif
<|MERGE_RESOLUTION|>--- conflicted
+++ resolved
@@ -199,12 +199,8 @@
 //! Holds program scope->symbol name->symbol modifiers.
 static QMap<Entry*,QMap<QCString,SymbolModifiers> > modifiers;
 
-<<<<<<< HEAD
-static Entry *global_scope = NULL;
-
-=======
-static int              anonCount    = 0 ;        
->>>>>>> f5ffd481
+static Entry           *global_scope = NULL;
+static int              anonCount    = 0 ;
 //-----------------------------------------------------------------------------
 
 static int yyread(char *buf,int max_size);
