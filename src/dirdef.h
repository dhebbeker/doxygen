/******************************************************************************
 *
 * Copyright (C) 1997-2020 by Dimitri van Heesch.
 *
 * Permission to use, copy, modify, and distribute this software and its
 * documentation under the terms of the GNU General Public License is hereby
 * granted. No representations are made about the suitability of this software
 * for any purpose. It is provided "as is" without express or implied warranty.
 * See the GNU General Public License for more details.
 *
 * Documents produced by Doxygen are derivative works derived from the
 * input used in their production; they are not affected by this license.
 *
 */

#ifndef DIRDEF_H
#define DIRDEF_H

#include "sortdict.h"
#include "definition.h"

#include <vector>
#include <qglobal.h>
#include <qcstring.h>
#include "type_utils.hpp"

class FileList;
class ClassSDict;
class QStrList;
class FileDef;
class OutputList;
class UsedDir;
class FTextStream;

class DirDef;

/** A list of directories. */
typedef std::vector<DirDef*> DirList;

/// same container type as DirList but containing `const` objects
typedef MakeConstValueTypeContainer<DirList> ConstDirList;

bool compareDirDefs(const DirDef *item1, const DirDef *item2);

/** A model of a directory symbol. */
class DirDef : public DefinitionMutable, public Definition
{
  public:
    virtual ~DirDef() {}

    // accessors
    virtual DefType definitionType() const = 0;
    virtual QCString getOutputFileBase() const = 0;
    virtual QCString anchor() const = 0;
    virtual bool isLinkableInProject() const = 0;
    virtual bool isLinkable() const = 0;
    virtual QCString displayName(bool=TRUE) const = 0;
    virtual const QCString &shortName() const = 0;
    virtual void addSubDir(DirDef *subdir) = 0;
    virtual FileList *   getFiles() const = 0;
    virtual void addFile(FileDef *fd) = 0;
    virtual const DirList &subDirs() const = 0;
    virtual bool isCluster() const = 0;
    virtual int level() const = 0;
    virtual DirDef *parent() const = 0;
    virtual int dirCount() const = 0;
    virtual const QDict<UsedDir> *usedDirs() const = 0;
    virtual bool isParentOf(const DirDef *dir) const = 0;
    virtual bool depGraphIsTrivial() const = 0;
    virtual QCString shortTitle() const = 0;
    virtual bool hasDetailedDescription() const = 0;

    // generate output
    virtual void writeDocumentation(OutputList &ol) = 0;
    virtual void writeTagFile(FTextStream &t) = 0;

    virtual void setDiskName(const QCString &name) = 0;
    virtual void sort() = 0;
    virtual void setParent(DirDef *parent) = 0;
    virtual void setLevel() = 0;
    virtual void addUsesDependency(DirDef *usedDir,FileDef *srcFd,
                           FileDef *dstFd,const bool inheritedByDependent, const bool inheritedByDependee) = 0;
    virtual void computeDependencies() = 0;
};

// --- Cast functions

DirDef            *toDirDef(Definition *d);
const DirDef      *toDirDef(const Definition *d);

// ------------------


/** Class representing a pair of FileDef objects */
class FilePair
{
  public:
    FilePair(FileDef *src,FileDef *dst) : m_src(src), m_dst(dst) {}
    const FileDef *source() const { return m_src; }
    const FileDef *destination() const { return m_dst; }
  private:
    FileDef *m_src;
    FileDef *m_dst;
};

/** A sorted dictionary of FilePair objects. */
class FilePairDict : public SDict<FilePair>
{
  public:
    FilePairDict(uint size) : SDict<FilePair>(size) {}
  private:
    int compareValues(const FilePair *item1,const FilePair *item2) const;
};

/** Usage information of a directory. */
class UsedDir
{
  public:
<<<<<<< HEAD
  using GeneratedKey = decltype(((DirDef*)nullptr)->getOutputFileBase());
  static GeneratedKey generateKey(const DirDef* const directory, const bool isDependencyInherited, const bool isParentOfTheDependee);
    UsedDir(const DirDef *dir,const bool isDependencyInherited, const bool isParentOfTheDependee);
=======
    UsedDir(const DirDef *dir,bool inherited);
>>>>>>> 979ea243
    virtual ~UsedDir();
    void addFileDep(FileDef *srcFd,FileDef *dstFd);
    FilePair *findFilePair(const char *name);
    const FilePairDict &filePairs() const { return m_filePairs; }
    const DirDef *dir() const { return m_dir; }
    bool isDependencyInherited() const;
    bool isParentOfTheDependee() const;
    void sort();

  private:
    const DirDef *m_dir;
    FilePairDict m_filePairs;
    const bool m_isOriginalDependent, m_isOriginalDependee;
};

/** A usage relation between two directories. */
class DirRelation
{
  public:
    DirRelation(const QCString &name,const DirDef *src,UsedDir *dst)
      : m_name(name), m_src(src), m_dst(dst) {}
    const DirDef  *source() const      { return m_src; }
    UsedDir *destination() const { return m_dst; }
    void writeDocumentation(OutputList &ol);
    QCString getOutputFileBase() const { return m_name; }

  private:
    QCString m_name;
    const DirDef  *m_src;
    UsedDir *m_dst;
};

/** A sorted dictionary of DirDef objects. */
class DirSDict : public SDict<DirDef>
{
  public:
    DirSDict(uint size) : SDict<DirDef>(size) {}
    int compareValues(const DirDef *item1,const DirDef *item2) const
    {
      return qstricmp(item1->shortName(),item2->shortName());
    }
};


void buildDirectories();
void generateDirDocs(OutputList &ol);
void computeDirDependencies();
void writeDirDependencyGraph(const char *file);

#endif<|MERGE_RESOLUTION|>--- conflicted
+++ resolved
@@ -116,13 +116,9 @@
 class UsedDir
 {
   public:
-<<<<<<< HEAD
   using GeneratedKey = decltype(((DirDef*)nullptr)->getOutputFileBase());
   static GeneratedKey generateKey(const DirDef* const directory, const bool isDependencyInherited, const bool isParentOfTheDependee);
     UsedDir(const DirDef *dir,const bool isDependencyInherited, const bool isParentOfTheDependee);
-=======
-    UsedDir(const DirDef *dir,bool inherited);
->>>>>>> 979ea243
     virtual ~UsedDir();
     void addFileDep(FileDef *srcFd,FileDef *dstFd);
     FilePair *findFilePair(const char *name);
