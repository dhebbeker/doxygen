/******************************************************************************
 *
 * Copyright (C) 1997-2020 by Dimitri van Heesch.
 *
 * Permission to use, copy, modify, and distribute this software and its
 * documentation under the terms of the GNU General Public License is hereby
 * granted. No representations are made about the suitability of this software
 * for any purpose. It is provided "as is" without express or implied warranty.
 * See the GNU General Public License for more details.
 *
 * Documents produced by Doxygen are derivative works derived from the
 * input used in their production; they are not affected by this license.
 *
 */

#include <algorithm>

#include "dirdef.h"
#include "md5.h"
#include "filename.h"
#include "doxygen.h"
#include "util.h"
#include "outputlist.h"
#include "language.h"
#include "message.h"
#include "dot.h"
#include "dotdirdeps.h"
#include "layout.h"
#include "ftextstream.h"
#include "config.h"
#include "docparser.h"
#include "definitionimpl.h"
#include "filedef.h"


//----------------------------------------------------------------------

class DirDefImpl : public DefinitionMixin<DirDef>
{
  public:
    DirDefImpl(const char *path);
    virtual ~DirDefImpl();

    virtual DefType definitionType() const { return TypeDir; }
    virtual QCString getOutputFileBase() const;
    virtual QCString anchor() const { return QCString(); }
    virtual bool isLinkableInProject() const;
    virtual bool isLinkable() const;
    virtual QCString displayName(bool=TRUE) const { return m_dispName; }
    virtual const QCString &shortName() const { return m_shortName; }
    virtual void addSubDir(DirDef *subdir);
    virtual const FileList &getFiles() const { return m_fileList; }
    virtual void addFile(const FileDef *fd);
    virtual const DirList &subDirs() const { return m_subdirs; }
    virtual bool isCluster() const { return m_subdirs.size()>0; }
    virtual int level() const { return m_level; }
    virtual DirDef *parent() const { return m_parent; }
    virtual int dirCount() const { return m_dirCount; }
    virtual const UsedDirLinkedMap &usedDirs() const { return m_usedDirs; }
    virtual bool isParentOf(const DirDef *dir) const;
    virtual bool depGraphIsTrivial() const;
    virtual QCString shortTitle() const;
    virtual bool hasDetailedDescription() const;
    virtual void writeDocumentation(OutputList &ol);
    virtual void writeTagFile(FTextStream &t);
    virtual void setDiskName(const QCString &name) { m_diskName = name; }
    virtual void sort();
    virtual void setParent(DirDef *parent);
    virtual void setLevel();
<<<<<<< HEAD
    virtual void addUsesDependency(DirDef *usedDir,FileDef *srcFd,
                           FileDef *dstFd,const bool inheritedByDependent, const bool inheritedByDependee);
=======
    virtual void addUsesDependency(const DirDef *usedDir,const FileDef *srcFd,
                                   const FileDef *dstFd,bool inherited);
>>>>>>> d01585fb
    virtual void computeDependencies();

  public:
    static DirDef *mergeDirectoryInTree(const QCString &path);

  private:

    void writeDetailedDescription(OutputList &ol,const QCString &title);
    void writeBriefDescription(OutputList &ol);
    void writeDirectoryGraph(OutputList &ol);
    void writeSubDirList(OutputList &ol);
    void writeFileList(OutputList &ol);
    void startMemberDeclarations(OutputList &ol);
    void endMemberDeclarations(OutputList &ol);

    static DirDef *createNewDir(const char *path);
    static bool matchPath(const QCString &path,const StringVector &l);

    DirList m_subdirs;
    QCString m_dispName;
    QCString m_shortName;
    QCString m_diskName;
    FileList m_fileList;                 // list of files in the group
    int m_dirCount;
    int m_level;
    DirDef *m_parent;
    UsedDirLinkedMap m_usedDirs;
};

DirDef *createDirDef(const char *path)
{
  return new DirDefImpl(path);
}


//----------------------------------------------------------------------
// method implementation

static int g_dirCount=0;

DirDefImpl::DirDefImpl(const char *path) : DefinitionMixin(path,1,1,path)
{
  bool fullPathNames = Config_getBool(FULL_PATH_NAMES);
  // get display name (stripping the paths mentioned in STRIP_FROM_PATH)
  // get short name (last part of path)
  m_shortName = path;
  m_diskName = path;
  if (m_shortName.at(m_shortName.length()-1)=='/')
  { // strip trailing /
    m_shortName = m_shortName.left(m_shortName.length()-1);
  }
  int pi=m_shortName.findRev('/');
  if (pi!=-1)
  { // remove everything till the last /
    m_shortName = m_shortName.mid(pi+1);
  }
  setLocalName(m_shortName);
  m_dispName = fullPathNames ? stripFromPath(path) : m_shortName;
  if (m_dispName.length()>0 && m_dispName.at(m_dispName.length()-1)=='/')
  { // strip trailing /
    m_dispName = m_dispName.left(m_dispName.length()-1);
  }

  m_dirCount   = g_dirCount++;
  m_level=-1;
  m_parent=0;
}

DirDefImpl::~DirDefImpl()
{
}

bool DirDefImpl::isLinkableInProject() const
{
  return !isReference();
}

bool DirDefImpl::isLinkable() const
{
  return isReference() || isLinkableInProject();
}

void DirDefImpl::addSubDir(DirDef *subdir)
{
  m_subdirs.push_back(subdir);
  subdir->setOuterScope(this);
  subdir->setParent(this);
}

void DirDefImpl::setParent(DirDef *p)
{
   m_parent=p;
}

void DirDefImpl::addFile(const FileDef *fd)
{
  m_fileList.push_back(fd);
  const_cast<FileDef*>(fd)->setDirDef(this);
}

void DirDefImpl::sort()
{
  std::sort(m_subdirs.begin(), m_subdirs.end(), compareDirDefs);
  std::sort(m_fileList.begin(), m_fileList.end(), compareFileDefs);
}

static QCString encodeDirName(const QCString &anchor)
{
  // convert to md5 hash
  uchar md5_sig[16];
  QCString sigStr(33);
  MD5Buffer((const unsigned char *)anchor.data(),anchor.length(),md5_sig);
  MD5SigToString(md5_sig,sigStr.rawData(),33);
  return sigStr;

  // old algorithm
//  QCString result;

//  int l = anchor.length(),i;
//  for (i=0;i<l;i++)
//  {
//    char c = anchor.at(i);
//    if ((c>='a' && c<='z') || (c>='A' && c<='Z') || (c>='0' && c<='9'))
//    {
//      result+=c;
//    }
//    else
//    {
//      static char hexStr[]="0123456789ABCDEF";
//      char escChar[]={ '_', 0, 0, 0 };
//      escChar[1]=hexStr[c>>4];
//      escChar[2]=hexStr[c&0xf];
//      result+=escChar;
//    }
//  }
//  return result;
}

QCString DirDefImpl::getOutputFileBase() const
{
  //printf("DirDefImpl::getOutputFileBase() %s->dir_%s\n",
  //    m_diskName.data(),encodeDirName(m_diskName).data());
  return "dir_"+encodeDirName(m_diskName);
}

void DirDefImpl::writeDetailedDescription(OutputList &ol,const QCString &title)
{
  if ((!briefDescription().isEmpty() && Config_getBool(REPEAT_BRIEF)) ||
      !documentation().isEmpty())
  {
    ol.pushGeneratorState();
      ol.disable(OutputGenerator::Html);
      ol.writeRuler();
    ol.popGeneratorState();
    ol.pushGeneratorState();
      ol.disableAllBut(OutputGenerator::Html);
      ol.writeAnchor(0,"details");
    ol.popGeneratorState();
    ol.startGroupHeader();
    ol.parseText(title);
    ol.endGroupHeader();

    // repeat brief description
    if (!briefDescription().isEmpty() && Config_getBool(REPEAT_BRIEF))
    {
      ol.generateDoc(briefFile(),briefLine(),this,0,briefDescription(),FALSE,FALSE,
                     0,FALSE,FALSE,Config_getBool(MARKDOWN_SUPPORT));
    }
    // separator between brief and details
    if (!briefDescription().isEmpty() && Config_getBool(REPEAT_BRIEF) &&
        !documentation().isEmpty())
    {
      ol.pushGeneratorState();
        ol.disable(OutputGenerator::Man);
        ol.disable(OutputGenerator::RTF);
        // ol.newParagraph();  // FIXME:PARA
        ol.enableAll();
        ol.disableAllBut(OutputGenerator::Man);
        ol.enable(OutputGenerator::Latex);
        ol.writeString("\n\n");
      ol.popGeneratorState();
    }

    // write documentation
    if (!documentation().isEmpty())
    {
      ol.generateDoc(docFile(),docLine(),this,0,documentation()+"\n",TRUE,FALSE,
                     0,FALSE,FALSE,Config_getBool(MARKDOWN_SUPPORT));
    }
  }
}

void DirDefImpl::writeBriefDescription(OutputList &ol)
{
  if (hasBriefDescription())
  {
    DocRoot *rootNode = validatingParseDoc(
         briefFile(),briefLine(),this,0,briefDescription(),TRUE,FALSE,
         0,FALSE,FALSE,Config_getBool(MARKDOWN_SUPPORT));
    if (rootNode && !rootNode->isEmpty())
    {
      ol.startParagraph();
      ol.pushGeneratorState();
      ol.disableAllBut(OutputGenerator::Man);
      ol.writeString(" - ");
      ol.popGeneratorState();
      ol.writeDoc(rootNode,this,0);
      ol.pushGeneratorState();
      ol.disable(OutputGenerator::RTF);
      ol.writeString(" \n");
      ol.enable(OutputGenerator::RTF);

      if (Config_getBool(REPEAT_BRIEF) ||
          !documentation().isEmpty()
         )
      {
        ol.disableAllBut(OutputGenerator::Html);
        ol.startTextLink(0,"details");
        ol.parseText(theTranslator->trMore());
        ol.endTextLink();
      }
      ol.popGeneratorState();

      ol.endParagraph();
    }
    delete rootNode;
  }
  ol.writeSynopsis();
}

void DirDefImpl::writeDirectoryGraph(OutputList &ol)
{
  // write graph dependency graph
  if (Config_getBool(DIRECTORY_GRAPH) && Config_getBool(HAVE_DOT))
  {
    DotDirDeps dirDep(this);
    if (!dirDep.isTrivial())
    {
      msg("Generating dependency graph for directory %s\n",displayName().data());
      ol.disable(OutputGenerator::Man);
      //ol.startParagraph();
      ol.startDirDepGraph();
      ol.parseText(theTranslator->trDirDepGraph(shortName()));
      ol.endDirDepGraph(dirDep);
      //ol.endParagraph();
      ol.enableAll();
    }
  }
}

void DirDefImpl::writeSubDirList(OutputList &ol)
{
  int numSubdirs = 0;
  for(const auto dd : m_subdirs)
  {
    if (dd->hasDocumentation() || !dd->getFiles().empty())
    {
      numSubdirs++;
    }
  }

  // write subdir list
  if (numSubdirs>0)
  {
    ol.startMemberHeader("subdirs");
    ol.parseText(theTranslator->trDir(TRUE,FALSE));
    ol.endMemberHeader();
    ol.startMemberList();
    for(const auto dd : m_subdirs)
    {
      if (dd->hasDocumentation() || dd->getFiles().empty())
      {
        ol.startMemberDeclaration();
        ol.startMemberItem(dd->getOutputFileBase(),0);
        ol.parseText(theTranslator->trDir(FALSE,TRUE)+" ");
        ol.insertMemberAlign();
        ol.writeObjectLink(dd->getReference(),dd->getOutputFileBase(),0,dd->shortName());
        ol.endMemberItem();
        if (!dd->briefDescription().isEmpty() && Config_getBool(BRIEF_MEMBER_DESC))
        {
          ol.startMemberDescription(dd->getOutputFileBase());
          ol.generateDoc(briefFile(),briefLine(),dd,0,dd->briefDescription(),
              FALSE, // indexWords
              FALSE, // isExample
              0,     // exampleName
              TRUE,  // single line
              TRUE,  // link from index
              Config_getBool(MARKDOWN_SUPPORT)
              );
          ol.endMemberDescription();
        }
        ol.endMemberDeclaration(0,0);
      }
    }

    ol.endMemberList();
  }
}

void DirDefImpl::writeFileList(OutputList &ol)
{
  int numFiles = 0;
  for (const auto &fd : m_fileList)
  {
    if (fd->hasDocumentation())
    {
      numFiles++;
    }
  }

  // write file list
  if (numFiles>0)
  {
    ol.startMemberHeader("files");
    ol.parseText(theTranslator->trFile(TRUE,FALSE));
    ol.endMemberHeader();
    ol.startMemberList();
    for (const auto &fd : m_fileList)
    {
      if (fd->hasDocumentation())
      {
        ol.startMemberDeclaration();
        ol.startMemberItem(fd->getOutputFileBase(),0);
        ol.docify(theTranslator->trFile(FALSE,TRUE)+" ");
        ol.insertMemberAlign();
        if (fd->isLinkable())
        {
          ol.writeObjectLink(fd->getReference(),fd->getOutputFileBase(),0,fd->name());
        }
        else
        {
          ol.startBold();
          ol.docify(fd->name());
          ol.endBold();
        }
        if (fd->generateSourceFile())
        {
          ol.pushGeneratorState();
          ol.disableAllBut(OutputGenerator::Html);
          ol.docify(" ");
          ol.startTextLink(fd->includeName(),0);
          ol.docify("[");
          ol.parseText(theTranslator->trCode());
          ol.docify("]");
          ol.endTextLink();
          ol.popGeneratorState();
        }
        ol.endMemberItem();
        if (!fd->briefDescription().isEmpty() && Config_getBool(BRIEF_MEMBER_DESC))
        {
          ol.startMemberDescription(fd->getOutputFileBase());
          ol.generateDoc(briefFile(),briefLine(),fd,0,fd->briefDescription(),
              FALSE, // indexWords
              FALSE, // isExample
              0,     // exampleName
              TRUE,  // single line
              TRUE,  // link from index
              Config_getBool(MARKDOWN_SUPPORT)
              );
          ol.endMemberDescription();
        }
        ol.endMemberDeclaration(0,0);
      }
    }
    ol.endMemberList();
  }
}

void DirDefImpl::startMemberDeclarations(OutputList &ol)
{
  ol.startMemberSections();
}

void DirDefImpl::endMemberDeclarations(OutputList &ol)
{
  ol.endMemberSections();
}

QCString DirDefImpl::shortTitle() const
{
  return theTranslator->trDirReference(m_shortName);
}

bool DirDefImpl::hasDetailedDescription() const
{
  static bool repeatBrief = Config_getBool(REPEAT_BRIEF);
  return (!briefDescription().isEmpty() && repeatBrief) || !documentation().isEmpty();
}

void DirDefImpl::writeTagFile(FTextStream &tagFile)
{
  tagFile << "  <compound kind=\"dir\">" << endl;
  tagFile << "    <name>" << convertToXML(displayName()) << "</name>" << endl;
  tagFile << "    <path>" << convertToXML(name()) << "</path>" << endl;
  tagFile << "    <filename>" << convertToXML(getOutputFileBase()) << Doxygen::htmlFileExtension << "</filename>" << endl;
  for (const auto &lde : LayoutDocManager::instance().docEntries(LayoutDocManager::Directory))
  {
    switch (lde->kind())
    {
      case LayoutDocEntry::DirSubDirs:
        {
          if (m_subdirs.size()>0)
          {
            for(const auto dd : m_subdirs)
            {
              tagFile << "    <dir>" << convertToXML(dd->displayName()) << "</dir>" << endl;
            }
          }
        }
        break;
      case LayoutDocEntry::DirFiles:
        {
          for (const auto &fd : m_fileList)
          {
              tagFile << "    <file>" << convertToXML(fd->name()) << "</file>" << endl;
          }
        }
        break;
      default:
        break;
    }
  }
  writeDocAnchorsToTagFile(tagFile);
  tagFile << "  </compound>" << endl;
}

void DirDefImpl::writeDocumentation(OutputList &ol)
{
  static bool generateTreeView = Config_getBool(GENERATE_TREEVIEW);
  ol.pushGeneratorState();

  QCString title=theTranslator->trDirReference(m_dispName);
  startFile(ol,getOutputFileBase(),name(),title,HLI_Files,!generateTreeView);

  if (!generateTreeView)
  {
    // write navigation path
    writeNavigationPath(ol);
    ol.endQuickIndices();
  }

  startTitle(ol,getOutputFileBase());
  ol.pushGeneratorState();
    ol.disableAllBut(OutputGenerator::Html);
    ol.parseText(shortTitle());
    ol.enableAll();
    ol.disable(OutputGenerator::Html);
    ol.parseText(title);
  ol.popGeneratorState();
  endTitle(ol,getOutputFileBase(),title);
  ol.startContents();

  //---------------------------------------- start flexible part -------------------------------

  SrcLangExt lang = getLanguage();
  for (const auto &lde : LayoutDocManager::instance().docEntries(LayoutDocManager::Directory))
  {
    switch (lde->kind())
    {
      case LayoutDocEntry::BriefDesc:
        writeBriefDescription(ol);
        break;
      case LayoutDocEntry::DirGraph:
        writeDirectoryGraph(ol);
        break;
      case LayoutDocEntry::MemberDeclStart:
        startMemberDeclarations(ol);
        break;
      case LayoutDocEntry::DirSubDirs:
        writeSubDirList(ol);
        break;
      case LayoutDocEntry::DirFiles:
        writeFileList(ol);
        break;
      case LayoutDocEntry::MemberDeclEnd:
        endMemberDeclarations(ol);
        break;
      case LayoutDocEntry::DetailedDesc:
        {
          const LayoutDocEntrySection *ls = (const LayoutDocEntrySection*)lde.get();
          writeDetailedDescription(ol,ls->title(lang));
        }
        break;
      case LayoutDocEntry::ClassIncludes:
      case LayoutDocEntry::ClassInlineClasses:
      case LayoutDocEntry::ClassInheritanceGraph:
      case LayoutDocEntry::ClassNestedClasses:
      case LayoutDocEntry::ClassCollaborationGraph:
      case LayoutDocEntry::ClassAllMembersLink:
      case LayoutDocEntry::ClassUsedFiles:
      case LayoutDocEntry::NamespaceNestedNamespaces:
      case LayoutDocEntry::NamespaceNestedConstantGroups:
      case LayoutDocEntry::NamespaceClasses:
      case LayoutDocEntry::NamespaceInterfaces:
      case LayoutDocEntry::NamespaceStructs:
      case LayoutDocEntry::NamespaceExceptions:
      case LayoutDocEntry::NamespaceInlineClasses:
      case LayoutDocEntry::FileClasses:
      case LayoutDocEntry::FileInterfaces:
      case LayoutDocEntry::FileStructs:
      case LayoutDocEntry::FileExceptions:
      case LayoutDocEntry::FileNamespaces:
      case LayoutDocEntry::FileConstantGroups:
      case LayoutDocEntry::FileIncludes:
      case LayoutDocEntry::FileIncludeGraph:
      case LayoutDocEntry::FileIncludedByGraph:
      case LayoutDocEntry::FileSourceLink:
      case LayoutDocEntry::FileInlineClasses:
      case LayoutDocEntry::GroupClasses:
      case LayoutDocEntry::GroupInlineClasses:
      case LayoutDocEntry::GroupNamespaces:
      case LayoutDocEntry::GroupDirs:
      case LayoutDocEntry::GroupNestedGroups:
      case LayoutDocEntry::GroupFiles:
      case LayoutDocEntry::GroupGraph:
      case LayoutDocEntry::GroupPageDocs:
      case LayoutDocEntry::AuthorSection:
      case LayoutDocEntry::MemberGroups:
      case LayoutDocEntry::MemberDecl:
      case LayoutDocEntry::MemberDef:
      case LayoutDocEntry::MemberDefStart:
      case LayoutDocEntry::MemberDefEnd:
        err("Internal inconsistency: member %d should not be part of "
            "LayoutDocManager::Directory entry list\n",lde->kind());
        break;
    }
  }

  //---------------------------------------- end flexible part -------------------------------

  ol.endContents();

  endFileWithNavPath(this,ol);

  ol.popGeneratorState();
}

void DirDefImpl::setLevel()
{
  if (m_level==-1) // level not set before
  {
    DirDef *p = parent();
    if (p)
    {
      p->setLevel();
      m_level = p->level()+1;
    }
    else
    {
      m_level = 0;
    }
  }
}

/** Add as "uses" dependency between \a this dir and \a dir,
 *  that was caused by a dependency on file \a fd.
 */
<<<<<<< HEAD
void DirDefImpl::addUsesDependency(DirDef *dir,FileDef *srcFd,
                               FileDef *dstFd,
    const bool inheritedByDependent, const bool inheritedByDependee)
=======
void DirDefImpl::addUsesDependency(const DirDef *dir,const FileDef *srcFd,
                                   const FileDef *dstFd,bool inherited)
>>>>>>> d01585fb
{
  if (this==dir) return; // do not add self-dependencies
  //static int count=0;
  //printf("  %d add dependency %s->%s due to %s->%s\n",
  //    count++,shortName().data(),
  //    dir->shortName().data(),
  //    srcFd->name().data(),
  //    dstFd->name().data());

  // levels match => add direct dependency
  bool added=FALSE;
  UsedDir *usedDir = m_usedDirs.find(dir->getOutputFileBase());
  if (usedDir) // dir dependency already present
  {
     const FilePair *usedPair = usedDir->findFilePair(FilePair::key(srcFd,dstFd));
     if (usedPair==0) // new file dependency
     {
       //printf("  => new file\n");
       usedDir->addFileDep(srcFd,dstFd, inheritedByDependent, inheritedByDependee);
       added=TRUE;
     }
     else
     {
       // dir & file dependency already added
     }
  }
  else // new directory dependency
  {
    //printf("  => new file\n");
    auto newUsedDir = std::make_unique<UsedDir>(dir);
    newUsedDir->addFileDep(srcFd,dstFd, inheritedByDependent, inheritedByDependee);
    usedDir = m_usedDirs.add(dir->getOutputFileBase(),std::move(newUsedDir));
    added=TRUE;
  }
  if (added)
  {
    if (dir->parent())
    {
      // add relation to parent of used dir
      addUsesDependency(
                        dir->parent(),
                        srcFd,
                        dstFd,
                        inheritedByDependent,
                        true);
    }
    if (parent())
    {
      // add relation for the parent of this dir as well
      parent()->addUsesDependency(dir, srcFd, dstFd, true, inheritedByDependee);
    }
  }
}

/** Computes the dependencies between directories
 */
void DirDefImpl::computeDependencies()
{
  for (const auto &fd : m_fileList)
  {
    //printf("  File %s\n",fd->name().data());
    //printf("** dir=%s file=%s\n",shortName().data(),fd->name().data());
    for (const auto &ii : fd->includeFileList())
    {
      //printf("  > %s\n",ii->includeName.data());
      //printf("    #include %s\n",ii->includeName.data());
      if (ii.fileDef && ii.fileDef->isLinkable()) // linkable file
      {
        DirDef *usedDir = ii.fileDef->getDirDef();
        if (usedDir)
        {
<<<<<<< HEAD
          //printf("  > %s\n",ii->includeName.data());
          //printf("    #include %s\n",ii->includeName.data());
          if (ii->fileDef && ii->fileDef->isLinkable()) // linkable file
          {
            DirDef *usedDir = ii->fileDef->getDirDef();
            if (usedDir)
            {
              // add dependency: thisDir->usedDir
              //static int count=0;
              //printf("      %d: add dependency %s->%s\n",count++,name().data(),usedDir->name().data());
              addUsesDependency(usedDir, fd, ii->fileDef, false, false);
            }
          }
=======
          // add dependency: thisDir->usedDir
          //static int count=0;
          //printf("      %d: add dependency %s->%s\n",count++,name().data(),usedDir->name().data());
          addUsesDependency(usedDir,fd,ii.fileDef,FALSE);
>>>>>>> d01585fb
        }
      }
    }
  }

  std::sort(m_usedDirs.begin(),m_usedDirs.end(),
            [](const auto &u1,const auto &u2)
            { return qstricmp(u1->dir()->getOutputFileBase(),u2->dir()->getOutputFileBase())<0; });

  for (const auto& usedDirectory : m_usedDirs)
  {
    usedDirectory->sort();
  }
}

bool DirDefImpl::isParentOf(const DirDef *dir) const
{
  if (dir->parent()==this) // this is a parent of dir
    return TRUE;
  else if (dir->parent()) // repeat for the parent of dir
    return isParentOf(dir->parent());
  else
    return FALSE;
}

bool DirDefImpl::depGraphIsTrivial() const
{
  return m_usedDirs.empty();
}


//----------------------------------------------------------------------

<<<<<<< HEAD
UsedDir::UsedDir(const DirDef *dir) :
   m_dir(dir), m_filePairs(7), m_SODO(false), m_SODI(false), m_SIDO(false), m_SIDI(false)
=======
UsedDir::UsedDir(const DirDef *dir,bool inherited) :
   m_dir(dir), m_inherited(inherited)
>>>>>>> d01585fb
{
}

UsedDir::~UsedDir()
{
}

<<<<<<< HEAD

void UsedDir::addFileDep(FileDef *srcFd,FileDef *dstFd, const bool isInheritedByDependent, const bool isInheritedByDependee)
{
  m_filePairs.append(srcFd->getOutputFileBase()+dstFd->getOutputFileBase(),
                     new FilePair(srcFd,dstFd));
  m_SODO = m_SODO || (!isInheritedByDependent && !isInheritedByDependee);
  m_SODI = m_SODI || (!isInheritedByDependent && isInheritedByDependee);
  m_SIDO = m_SIDO || (isInheritedByDependent && !isInheritedByDependee);
  m_SIDI = m_SIDI || (isInheritedByDependent && isInheritedByDependee);
=======
void UsedDir::addFileDep(const FileDef *srcFd,const FileDef *dstFd)
{
  m_filePairs.add(FilePair::key(srcFd,dstFd),std::make_unique<FilePair>(srcFd,dstFd));
>>>>>>> d01585fb
}

void UsedDir::sort()
{
  std::sort(m_filePairs.begin(),
            m_filePairs.end(),
            [](const auto &left,const auto &right)
            {
              int orderHi = qstricmp(left->source()->name(),right->source()->name());
              if (orderHi!=0) return orderHi<0;
              int orderLo = qstricmp(left->destination()->name(),right->destination()->name());
              return orderLo<0;
            });
}

FilePair *UsedDir::findFilePair(const char *name)
{
  return m_filePairs.find(name);
}

DirDef *DirDefImpl::createNewDir(const char *path)
{
  ASSERT(path!=0);
  DirDef *dir = Doxygen::dirLinkedMap->find(path);
  if (dir==0) // new dir
  {
    dir = Doxygen::dirLinkedMap->add(path,
            std::unique_ptr<DirDef>(
              createDirDef(path)));
    //printf("Adding new dir %s\n",path);
    //printf("createNewDir %s short=%s\n",path,dir->shortName().data());
  }
  return dir;
}

bool DirDefImpl::matchPath(const QCString &path,const StringVector &l)
{
  for (const auto &s : l)
  {
    std::string prefix = s.substr(0,path.length());
    if (qstricmp(prefix.c_str(),path)==0) // case insensitive compare
    {
      return TRUE;
    }
  }
  return FALSE;
}

/*! strip part of \a path if it matches
 *  one of the paths in the Config_getList(STRIP_FROM_PATH) list
 */
DirDef *DirDefImpl::mergeDirectoryInTree(const QCString &path)
{
  //printf("DirDefImpl::mergeDirectoryInTree(%s)\n",path.data());
  int p=0,i=0;
  DirDef *dir=0;
  while ((i=path.find('/',p))!=-1)
  {
    QCString part=path.left(i+1);
    if (!matchPath(part,Config_getList(STRIP_FROM_PATH)) && (part!="/" && part!="//"))
    {
      dir=createNewDir(part);
    }
    p=i+1;
  }
  return dir;
}

//----------------------------------------------------------------------

QCString FilePair::key(const FileDef *srcFd,const FileDef *dstFd)
{
  return srcFd->getOutputFileBase()+";"+dstFd->getOutputFileBase();
}

//----------------------------------------------------------------------

static void writePartialDirPath(OutputList &ol,const DirDef *root,const DirDef *target)
{
  if (target->parent()!=root)
  {
    writePartialDirPath(ol,root,target->parent());
    ol.writeString("&#160;/&#160;");
  }
  ol.writeObjectLink(target->getReference(),target->getOutputFileBase(),0,target->shortName());
}

static void writePartialFilePath(OutputList &ol,const DirDef *root,const FileDef *fd)
{
  if (fd->getDirDef() && fd->getDirDef()!=root)
  {
    writePartialDirPath(ol,root,fd->getDirDef());
    ol.writeString("&#160;/&#160;");
  }
  if (fd->isLinkable())
  {
    ol.writeObjectLink(fd->getReference(),fd->getOutputFileBase(),0,fd->name());
  }
  else
  {
    ol.startBold();
    ol.docify(fd->name());
    ol.endBold();
  }
}

void DirRelation::writeDocumentation(OutputList &ol)
{
  static bool generateTreeView = Config_getBool(GENERATE_TREEVIEW);
  ol.pushGeneratorState();
  ol.disableAllBut(OutputGenerator::Html);

  QCString shortTitle=theTranslator->trDirRelation(
                      m_src->shortName()+" &rarr; "+
                      m_dst->dir()->shortName());
  QCString title=theTranslator->trDirRelation(
                 m_src->displayName()+" -> "+
                 m_dst->dir()->shortName());
  startFile(ol,getOutputFileBase(),getOutputFileBase(),
            title,HLI_None,!generateTreeView,m_src->getOutputFileBase());

  if (!generateTreeView)
  {
    // write navigation path
    m_src->writeNavigationPath(ol);
    ol.endQuickIndices();
  }
  ol.startContents();

  ol.writeString("<h3>"+shortTitle+"</h3>");
  ol.writeString("<table class=\"dirtab\">");
  ol.writeString("<tr class=\"dirtab\">");
  ol.writeString("<th class=\"dirtab\">");
  ol.parseText(theTranslator->trFileIn(m_src->pathFragment()));
  ol.writeString("</th>");
  ol.writeString("<th class=\"dirtab\">");
  ol.parseText(theTranslator->trIncludesFileIn(m_dst->dir()->pathFragment()));
  ol.writeString("</th>");
  ol.writeString("</tr>");

  for (const auto &fp : m_dst->filePairs())
  {
    ol.writeString("<tr class=\"dirtab\">");
    ol.writeString("<td class=\"dirtab\">");
    writePartialFilePath(ol,m_src,fp->source());
    ol.writeString("</td>");
    ol.writeString("<td class=\"dirtab\">");
    writePartialFilePath(ol,m_dst->dir(),fp->destination());
    ol.writeString("</td>");
    ol.writeString("</tr>");
  }
  ol.writeString("</table>");

  ol.endContents();

  endFileWithNavPath(m_src,ol);

  ol.popGeneratorState();
}

//----------------------------------------------------------------------
// external functions

/** In order to create stable, but unique directory names,
 *  we compute the common part of the path shared by all directories.
 */
static void computeCommonDirPrefix()
{
  QCString path;
  auto it = Doxygen::dirLinkedMap->begin();
  if (!Doxygen::dirLinkedMap->empty()) // we have at least one dir
  {
    // start will full path of first dir
    path=(*it)->name();
    int i=path.findRev('/',(int)path.length()-2);
    path=path.left(i+1);
    bool done=FALSE;
    if (i==-1)
    {
      path="";
    }
    else
    {
      while (!done)
      {
        uint l = path.length();
        size_t count=0;
        for (const auto &dir : *Doxygen::dirLinkedMap)
        {
          QCString dirName = dir->name();
          if (dirName.length()>path.length())
          {
            if (qstrncmp(dirName,path,l)!=0) // dirName does not start with path
            {
              i=path.findRev('/',(int)l-2);
              if (i==-1) // no unique prefix -> stop
              {
                path="";
                done=TRUE;
              }
              else // restart with shorter path
              {
                path=path.left(i+1);
                break;
              }
            }
          }
          else // dir is shorter than path -> take path of dir as new start
          {
            path=dir->name();
            l=path.length();
            i=path.findRev('/',(int)l-2);
            if (i==-1) // no unique prefix -> stop
            {
              path="";
              done=TRUE;
            }
            else // restart with shorter path
            {
              path=path.left(i+1);
            }
            break;
          }
          count++;
        }
        if (count==Doxygen::dirLinkedMap->size())
          // path matches for all directories -> found the common prefix
        {
          done=TRUE;
        }
      }
    }
  }
  for (const auto &dir : *Doxygen::dirLinkedMap)
  {
    QCString diskName = dir->name().right(dir->name().length()-path.length());
    dir->setDiskName(diskName);
    //printf("set disk name: %s -> %s\n",dir->name().data(),diskName.data());
  }
}

void buildDirectories()
{
  // for each input file
  for (const auto &fn : *Doxygen::inputNameLinkedMap)
  {
    for (const auto &fd : *fn)
    {
      //printf("buildDirectories %s\n",fd->name().data());
      if (fd->getReference().isEmpty())
      {
        DirDef *dir;
        if ((dir=Doxygen::dirLinkedMap->find(fd->getPath()))==0) // new directory
        {
          dir = DirDefImpl::mergeDirectoryInTree(fd->getPath());
        }
        if (dir && !fd->isDocumentationFile()) dir->addFile(fd.get());
      }
      else
      {
        // do something for file imported via tag files.
      }
    }
  }

  // compute relations between directories => introduce container dirs.
  for (const auto &dir : *Doxygen::dirLinkedMap)
  {
    QCString name = dir->name();
    int i=name.findRev('/',(int)name.length()-2);
    if (i>0)
    {
      DirDef *parent = Doxygen::dirLinkedMap->find(name.left(i+1));
      //if (parent==0) parent=root;
      if (parent)
      {
        parent->addSubDir(dir.get());
        //printf("DirDefImpl::addSubdir(): Adding subdir\n%s to\n%s\n",
        //  dir->displayName().data(), parent->displayName().data());
      }
    }
  }

  // sort the directory contents
  for (const auto &dir : *Doxygen::dirLinkedMap)
  {
    dir->sort();
  }

  // short the directories themselves
  std::sort(Doxygen::dirLinkedMap->begin(),
            Doxygen::dirLinkedMap->end(),
            [](const auto &d1,const auto &d2)
            { return qstricmp(d1->shortName(),d2->shortName()) < 0; });

  computeCommonDirPrefix();
}

void computeDirDependencies()
{
  // compute nesting level for each directory
  for (const auto &dir : *Doxygen::dirLinkedMap)
  {
    dir->setLevel();
  }
  // compute uses dependencies between directories
  for (const auto &dir : *Doxygen::dirLinkedMap)
  {
    //printf("computeDependencies for %s: #dirs=%d\n",dir->name().data(),Doxygen::directories.count());
    dir->computeDependencies();
  }

}

void generateDirDocs(OutputList &ol)
{
  for (const auto &dir : *Doxygen::dirLinkedMap)
  {
    ol.pushGeneratorState();
    if (!dir->hasDocumentation())
    {
      ol.disableAllBut(OutputGenerator::Html);
    }
    dir->writeDocumentation(ol);
    ol.popGeneratorState();
  }
  if (Config_getBool(DIRECTORY_GRAPH))
  {
    for (const auto &dr : Doxygen::dirRelations)
    {
      dr->writeDocumentation(ol);
    }
  }
}

bool compareDirDefs(const DirDef *item1, const DirDef *item2)
{
  return qstricmp(item1->shortName(),item2->shortName()) < 0;
}

// --- Cast functions

DirDef *toDirDef(Definition *d)
{
  if (d==0) return 0;
  if (d && typeid(*d)==typeid(DirDefImpl))
  {
    return static_cast<DirDef*>(d);
  }
  else
  {
    return 0;
  }
}

const DirDef *toDirDef(const Definition *d)
{
  if (d==0) return 0;
  if (d && typeid(*d)==typeid(DirDefImpl))
  {
    return static_cast<const DirDef*>(d);
  }
  else
  {
    return 0;
  }
}

bool UsedDir::isAllDependentsInherited() const
{
  return !(m_SODI || m_SODO);
}

bool UsedDir::isAllDependeesInherited(const bool checkAlsoInheritedDependents) const
{
  return !(m_SODO || (checkAlsoInheritedDependents && m_SIDO));
}<|MERGE_RESOLUTION|>--- conflicted
+++ resolved
@@ -67,13 +67,8 @@
     virtual void sort();
     virtual void setParent(DirDef *parent);
     virtual void setLevel();
-<<<<<<< HEAD
-    virtual void addUsesDependency(DirDef *usedDir,FileDef *srcFd,
-                           FileDef *dstFd,const bool inheritedByDependent, const bool inheritedByDependee);
-=======
     virtual void addUsesDependency(const DirDef *usedDir,const FileDef *srcFd,
-                                   const FileDef *dstFd,bool inherited);
->>>>>>> d01585fb
+                                   const FileDef *dstFd,const bool inheritedByDependent, const bool inheritedByDependee);
     virtual void computeDependencies();
 
   public:
@@ -631,14 +626,8 @@
 /** Add as "uses" dependency between \a this dir and \a dir,
  *  that was caused by a dependency on file \a fd.
  */
-<<<<<<< HEAD
-void DirDefImpl::addUsesDependency(DirDef *dir,FileDef *srcFd,
-                               FileDef *dstFd,
-    const bool inheritedByDependent, const bool inheritedByDependee)
-=======
 void DirDefImpl::addUsesDependency(const DirDef *dir,const FileDef *srcFd,
-                                   const FileDef *dstFd,bool inherited)
->>>>>>> d01585fb
+                                   const FileDef *dstFd,const bool inheritedByDependent, const bool inheritedByDependee)
 {
   if (this==dir) return; // do not add self-dependencies
   //static int count=0;
@@ -710,26 +699,10 @@
         DirDef *usedDir = ii.fileDef->getDirDef();
         if (usedDir)
         {
-<<<<<<< HEAD
-          //printf("  > %s\n",ii->includeName.data());
-          //printf("    #include %s\n",ii->includeName.data());
-          if (ii->fileDef && ii->fileDef->isLinkable()) // linkable file
-          {
-            DirDef *usedDir = ii->fileDef->getDirDef();
-            if (usedDir)
-            {
-              // add dependency: thisDir->usedDir
-              //static int count=0;
-              //printf("      %d: add dependency %s->%s\n",count++,name().data(),usedDir->name().data());
-              addUsesDependency(usedDir, fd, ii->fileDef, false, false);
-            }
-          }
-=======
           // add dependency: thisDir->usedDir
           //static int count=0;
           //printf("      %d: add dependency %s->%s\n",count++,name().data(),usedDir->name().data());
-          addUsesDependency(usedDir,fd,ii.fileDef,FALSE);
->>>>>>> d01585fb
+          addUsesDependency(usedDir,fd,ii.fileDef,false, false);
         }
       }
     }
@@ -763,13 +736,8 @@
 
 //----------------------------------------------------------------------
 
-<<<<<<< HEAD
 UsedDir::UsedDir(const DirDef *dir) :
-   m_dir(dir), m_filePairs(7), m_SODO(false), m_SODI(false), m_SIDO(false), m_SIDI(false)
-=======
-UsedDir::UsedDir(const DirDef *dir,bool inherited) :
-   m_dir(dir), m_inherited(inherited)
->>>>>>> d01585fb
+   m_dir(dir), m_SODO(false), m_SODI(false), m_SIDO(false), m_SIDI(false)
 {
 }
 
@@ -777,21 +745,13 @@
 {
 }
 
-<<<<<<< HEAD
-
-void UsedDir::addFileDep(FileDef *srcFd,FileDef *dstFd, const bool isInheritedByDependent, const bool isInheritedByDependee)
-{
-  m_filePairs.append(srcFd->getOutputFileBase()+dstFd->getOutputFileBase(),
-                     new FilePair(srcFd,dstFd));
+void UsedDir::addFileDep(const FileDef *srcFd,const FileDef *dstFd, const bool isInheritedByDependent, const bool isInheritedByDependee)
+{
+  m_filePairs.add(FilePair::key(srcFd,dstFd),std::make_unique<FilePair>(srcFd,dstFd));
   m_SODO = m_SODO || (!isInheritedByDependent && !isInheritedByDependee);
   m_SODI = m_SODI || (!isInheritedByDependent && isInheritedByDependee);
   m_SIDO = m_SIDO || (isInheritedByDependent && !isInheritedByDependee);
   m_SIDI = m_SIDI || (isInheritedByDependent && isInheritedByDependee);
-=======
-void UsedDir::addFileDep(const FileDef *srcFd,const FileDef *dstFd)
-{
-  m_filePairs.add(FilePair::key(srcFd,dstFd),std::make_unique<FilePair>(srcFd,dstFd));
->>>>>>> d01585fb
 }
 
 void UsedDir::sort()
