/******************************************************************************
 *
 * Copyright (C) 1997-2020 by Dimitri van Heesch.
 *
 * Permission to use, copy, modify, and distribute this software and its
 * documentation under the terms of the GNU General Public License is hereby
 * granted. No representations are made about the suitability of this software
 * for any purpose. It is provided "as is" without express or implied warranty.
 * See the GNU General Public License for more details.
 *
 * Documents produced by Doxygen are derivative works derived from the
 * input used in their production; they are not affected by this license.
 *
 */

#include <algorithm>

#include "dirdef.h"
#include "md5.h"
#include "filename.h"
#include "doxygen.h"
#include "util.h"
#include "outputlist.h"
#include "language.h"
#include "message.h"
#include "dot.h"
#include "dotdirdeps.h"
#include "layout.h"
#include "ftextstream.h"
#include "config.h"
#include "docparser.h"
#include "definitionimpl.h"
#include "filedef.h"
<<<<<<< HEAD
#include <algorithm>
#include <string>
=======

>>>>>>> bde17806

//----------------------------------------------------------------------

class DirDefImpl : public DefinitionMixin<DirDef>
{
  public:
    DirDefImpl(const char *path);
    virtual ~DirDefImpl();

    virtual DefType definitionType() const { return TypeDir; }
    virtual QCString getOutputFileBase() const;
    virtual QCString anchor() const { return QCString(); }
    virtual bool isLinkableInProject() const;
    virtual bool isLinkable() const;
    virtual QCString displayName(bool=TRUE) const { return m_dispName; }
    virtual const QCString &shortName() const { return m_shortName; }
    virtual void addSubDir(DirDef *subdir);
    virtual FileList *   getFiles() const        { return m_fileList; }
    virtual void addFile(FileDef *fd);
    virtual const DirList &subDirs() const { return m_subdirs; }
    virtual bool isCluster() const { return m_subdirs.size()>0; }
    virtual int level() const { return m_level; }
    virtual DirDef *parent() const { return m_parent; }
    virtual int dirCount() const { return m_dirCount; }
    virtual const UsedDirLinkedMap &usedDirs() const { return m_usedDirs; }
    virtual bool isParentOf(const DirDef *dir) const;
    virtual bool depGraphIsTrivial() const;
    virtual QCString shortTitle() const;
    virtual bool hasDetailedDescription() const;
    virtual void writeDocumentation(OutputList &ol);
    virtual void writeTagFile(FTextStream &t);
    virtual void setDiskName(const QCString &name) { m_diskName = name; }
    virtual void sort();
    virtual void setParent(DirDef *parent);
    virtual void setLevel();
    virtual void addUsesDependency(DirDef *usedDir,FileDef *srcFd,
                           FileDef *dstFd,const bool inheritedByDependent, const bool inheritedByDependee);
    virtual void computeDependencies();

  public:
    static DirDef *mergeDirectoryInTree(const QCString &path);

  private:

    void writeDetailedDescription(OutputList &ol,const QCString &title);
    void writeBriefDescription(OutputList &ol);
    void writeDirectoryGraph(OutputList &ol);
    void writeSubDirList(OutputList &ol);
    void writeFileList(OutputList &ol);
    void startMemberDeclarations(OutputList &ol);
    void endMemberDeclarations(OutputList &ol);

    static DirDef *createNewDir(const char *path);
    static bool matchPath(const QCString &path,const StringVector &l);

    DirList m_subdirs;
    QCString m_dispName;
    QCString m_shortName;
    QCString m_diskName;
    FileList *m_fileList;                 // list of files in the group
    int m_dirCount;
    int m_level;
    DirDef *m_parent;
    UsedDirLinkedMap m_usedDirs;
};

DirDef *createDirDef(const char *path)
{
  return new DirDefImpl(path);
}


//----------------------------------------------------------------------
// method implementation

static int g_dirCount=0;

DirDefImpl::DirDefImpl(const char *path) : DefinitionMixin(path,1,1,path)
{
  bool fullPathNames = Config_getBool(FULL_PATH_NAMES);
  // get display name (stripping the paths mentioned in STRIP_FROM_PATH)
  // get short name (last part of path)
  m_shortName = path;
  m_diskName = path;
  if (m_shortName.at(m_shortName.length()-1)=='/')
  { // strip trailing /
    m_shortName = m_shortName.left(m_shortName.length()-1);
  }
  int pi=m_shortName.findRev('/');
  if (pi!=-1)
  { // remove everything till the last /
    m_shortName = m_shortName.mid(pi+1);
  }
  setLocalName(m_shortName);
  m_dispName = fullPathNames ? stripFromPath(path) : m_shortName;
  if (m_dispName.length()>0 && m_dispName.at(m_dispName.length()-1)=='/')
  { // strip trailing /
    m_dispName = m_dispName.left(m_dispName.length()-1);
  }

  m_fileList   = new FileList;
  m_dirCount   = g_dirCount++;
  m_level=-1;
  m_parent=0;
}

DirDefImpl::~DirDefImpl()
{
  delete m_fileList;
}

bool DirDefImpl::isLinkableInProject() const
{
  return !isReference();
}

bool DirDefImpl::isLinkable() const
{
  return isReference() || isLinkableInProject();
}

void DirDefImpl::addSubDir(DirDef *subdir)
{
  m_subdirs.push_back(subdir);
  subdir->setOuterScope(this);
  subdir->setParent(this);
}

void DirDefImpl::setParent(DirDef *p)
{
   m_parent=p;
}

void DirDefImpl::addFile(FileDef *fd)
{
  m_fileList->append(fd);
  fd->setDirDef(this);
}

void DirDefImpl::sort()
{
  std::sort(m_subdirs.begin(), m_subdirs.end(), compareDirDefs);
  m_fileList->sort();
}

static QCString encodeDirName(const QCString &anchor)
{
  // convert to md5 hash
  uchar md5_sig[16];
  QCString sigStr(33);
  MD5Buffer((const unsigned char *)anchor.data(),anchor.length(),md5_sig);
  MD5SigToString(md5_sig,sigStr.rawData(),33);
  return sigStr;

  // old algorithm
//  QCString result;

//  int l = anchor.length(),i;
//  for (i=0;i<l;i++)
//  {
//    char c = anchor.at(i);
//    if ((c>='a' && c<='z') || (c>='A' && c<='Z') || (c>='0' && c<='9'))
//    {
//      result+=c;
//    }
//    else
//    {
//      static char hexStr[]="0123456789ABCDEF";
//      char escChar[]={ '_', 0, 0, 0 };
//      escChar[1]=hexStr[c>>4];
//      escChar[2]=hexStr[c&0xf];
//      result+=escChar;
//    }
//  }
//  return result;
}

QCString DirDefImpl::getOutputFileBase() const
{
  //printf("DirDefImpl::getOutputFileBase() %s->dir_%s\n",
  //    m_diskName.data(),encodeDirName(m_diskName).data());
  return "dir_"+encodeDirName(m_diskName);
}

void DirDefImpl::writeDetailedDescription(OutputList &ol,const QCString &title)
{
  if ((!briefDescription().isEmpty() && Config_getBool(REPEAT_BRIEF)) ||
      !documentation().isEmpty())
  {
    ol.pushGeneratorState();
      ol.disable(OutputGenerator::Html);
      ol.writeRuler();
    ol.popGeneratorState();
    ol.pushGeneratorState();
      ol.disableAllBut(OutputGenerator::Html);
      ol.writeAnchor(0,"details");
    ol.popGeneratorState();
    ol.startGroupHeader();
    ol.parseText(title);
    ol.endGroupHeader();

    // repeat brief description
    if (!briefDescription().isEmpty() && Config_getBool(REPEAT_BRIEF))
    {
      ol.generateDoc(briefFile(),briefLine(),this,0,briefDescription(),FALSE,FALSE,
                     0,FALSE,FALSE,Config_getBool(MARKDOWN_SUPPORT));
    }
    // separator between brief and details
    if (!briefDescription().isEmpty() && Config_getBool(REPEAT_BRIEF) &&
        !documentation().isEmpty())
    {
      ol.pushGeneratorState();
        ol.disable(OutputGenerator::Man);
        ol.disable(OutputGenerator::RTF);
        // ol.newParagraph();  // FIXME:PARA
        ol.enableAll();
        ol.disableAllBut(OutputGenerator::Man);
        ol.enable(OutputGenerator::Latex);
        ol.writeString("\n\n");
      ol.popGeneratorState();
    }

    // write documentation
    if (!documentation().isEmpty())
    {
      ol.generateDoc(docFile(),docLine(),this,0,documentation()+"\n",TRUE,FALSE,
                     0,FALSE,FALSE,Config_getBool(MARKDOWN_SUPPORT));
    }
  }
}

void DirDefImpl::writeBriefDescription(OutputList &ol)
{
  if (hasBriefDescription())
  {
    DocRoot *rootNode = validatingParseDoc(
         briefFile(),briefLine(),this,0,briefDescription(),TRUE,FALSE,
         0,FALSE,FALSE,Config_getBool(MARKDOWN_SUPPORT));
    if (rootNode && !rootNode->isEmpty())
    {
      ol.startParagraph();
      ol.pushGeneratorState();
      ol.disableAllBut(OutputGenerator::Man);
      ol.writeString(" - ");
      ol.popGeneratorState();
      ol.writeDoc(rootNode,this,0);
      ol.pushGeneratorState();
      ol.disable(OutputGenerator::RTF);
      ol.writeString(" \n");
      ol.enable(OutputGenerator::RTF);

      if (Config_getBool(REPEAT_BRIEF) ||
          !documentation().isEmpty()
         )
      {
        ol.disableAllBut(OutputGenerator::Html);
        ol.startTextLink(0,"details");
        ol.parseText(theTranslator->trMore());
        ol.endTextLink();
      }
      ol.popGeneratorState();

      ol.endParagraph();
    }
    delete rootNode;
  }
  ol.writeSynopsis();
}

void DirDefImpl::writeDirectoryGraph(OutputList &ol)
{
  // write graph dependency graph
  if (Config_getBool(DIRECTORY_GRAPH) && Config_getBool(HAVE_DOT))
  {
    DotDirDeps dirDep(this);
    if (!dirDep.isTrivial())
    {
      msg("Generating dependency graph for directory %s\n",displayName().data());
      ol.disable(OutputGenerator::Man);
      //ol.startParagraph();
      ol.startDirDepGraph();
      ol.parseText(theTranslator->trDirDepGraph(shortName()));
      ol.endDirDepGraph(dirDep);
      //ol.endParagraph();
      ol.enableAll();
    }
  }
}

void DirDefImpl::writeSubDirList(OutputList &ol)
{
  int numSubdirs = 0;
  for(const auto dd : m_subdirs)
  {
    if (dd->hasDocumentation() || dd->getFiles()->count()>0)
    {
      numSubdirs++;
    }
  }

  // write subdir list
  if (numSubdirs>0)
  {
    ol.startMemberHeader("subdirs");
    ol.parseText(theTranslator->trDir(TRUE,FALSE));
    ol.endMemberHeader();
    ol.startMemberList();
    for(const auto dd : m_subdirs)
    {
      if (dd->hasDocumentation() || dd->getFiles()->count()==0)
      {
        ol.startMemberDeclaration();
        ol.startMemberItem(dd->getOutputFileBase(),0);
        ol.parseText(theTranslator->trDir(FALSE,TRUE)+" ");
        ol.insertMemberAlign();
        ol.writeObjectLink(dd->getReference(),dd->getOutputFileBase(),0,dd->shortName());
        ol.endMemberItem();
        if (!dd->briefDescription().isEmpty() && Config_getBool(BRIEF_MEMBER_DESC))
        {
          ol.startMemberDescription(dd->getOutputFileBase());
          ol.generateDoc(briefFile(),briefLine(),dd,0,dd->briefDescription(),
              FALSE, // indexWords
              FALSE, // isExample
              0,     // exampleName
              TRUE,  // single line
              TRUE,  // link from index
              Config_getBool(MARKDOWN_SUPPORT)
              );
          ol.endMemberDescription();
        }
        ol.endMemberDeclaration(0,0);
      }
    }

    ol.endMemberList();
  }
}

void DirDefImpl::writeFileList(OutputList &ol)
{
  int numFiles = 0;
  QListIterator<FileDef> it(*m_fileList);
  FileDef *fd;
  for (it.toFirst();(fd=it.current());++it)
  {
    if (fd->hasDocumentation())
    {
      numFiles++;
    }
  }

  // write file list
  if (numFiles>0)
  {
    ol.startMemberHeader("files");
    ol.parseText(theTranslator->trFile(TRUE,FALSE));
    ol.endMemberHeader();
    ol.startMemberList();
    for (it.toFirst();(fd=it.current());++it)
    {
      if (fd->hasDocumentation())
      {
        ol.startMemberDeclaration();
        ol.startMemberItem(fd->getOutputFileBase(),0);
        ol.docify(theTranslator->trFile(FALSE,TRUE)+" ");
        ol.insertMemberAlign();
        if (fd->isLinkable())
        {
          ol.writeObjectLink(fd->getReference(),fd->getOutputFileBase(),0,fd->name());
        }
        else
        {
          ol.startBold();
          ol.docify(fd->name());
          ol.endBold();
        }
        if (fd->generateSourceFile())
        {
          ol.pushGeneratorState();
          ol.disableAllBut(OutputGenerator::Html);
          ol.docify(" ");
          ol.startTextLink(fd->includeName(),0);
          ol.docify("[");
          ol.parseText(theTranslator->trCode());
          ol.docify("]");
          ol.endTextLink();
          ol.popGeneratorState();
        }
        ol.endMemberItem();
        if (!fd->briefDescription().isEmpty() && Config_getBool(BRIEF_MEMBER_DESC))
        {
          ol.startMemberDescription(fd->getOutputFileBase());
          ol.generateDoc(briefFile(),briefLine(),fd,0,fd->briefDescription(),
              FALSE, // indexWords
              FALSE, // isExample
              0,     // exampleName
              TRUE,  // single line
              TRUE,  // link from index
              Config_getBool(MARKDOWN_SUPPORT)
              );
          ol.endMemberDescription();
        }
        ol.endMemberDeclaration(0,0);
      }
    }
    ol.endMemberList();
  }
}

void DirDefImpl::startMemberDeclarations(OutputList &ol)
{
  ol.startMemberSections();
}

void DirDefImpl::endMemberDeclarations(OutputList &ol)
{
  ol.endMemberSections();
}

QCString DirDefImpl::shortTitle() const
{
  return theTranslator->trDirReference(m_shortName);
}

bool DirDefImpl::hasDetailedDescription() const
{
  static bool repeatBrief = Config_getBool(REPEAT_BRIEF);
  return (!briefDescription().isEmpty() && repeatBrief) || !documentation().isEmpty();
}

void DirDefImpl::writeTagFile(FTextStream &tagFile)
{
  tagFile << "  <compound kind=\"dir\">" << endl;
  tagFile << "    <name>" << convertToXML(displayName()) << "</name>" << endl;
  tagFile << "    <path>" << convertToXML(name()) << "</path>" << endl;
  tagFile << "    <filename>" << convertToXML(getOutputFileBase()) << Doxygen::htmlFileExtension << "</filename>" << endl;
  QListIterator<LayoutDocEntry> eli(
      LayoutDocManager::instance().docEntries(LayoutDocManager::Directory));
  LayoutDocEntry *lde;
  for (eli.toFirst();(lde=eli.current());++eli)
  {
    switch (lde->kind())
    {
      case LayoutDocEntry::DirSubDirs:
        {
          if (m_subdirs.size()>0)
          {
            for(const auto dd : m_subdirs)
            {
              tagFile << "    <dir>" << convertToXML(dd->displayName()) << "</dir>" << endl;
            }
          }
        }
        break;
      case LayoutDocEntry::DirFiles:
        {
          if (m_fileList->count()>0)
          {
            QListIterator<FileDef> it(*m_fileList);
            FileDef *fd;
            for (;(fd=it.current());++it)
            {
              tagFile << "    <file>" << convertToXML(fd->name()) << "</file>" << endl;
            }
          }
        }
        break;
      default:
        break;
    }
  }
  writeDocAnchorsToTagFile(tagFile);
  tagFile << "  </compound>" << endl;
}

void DirDefImpl::writeDocumentation(OutputList &ol)
{
  static bool generateTreeView = Config_getBool(GENERATE_TREEVIEW);
  ol.pushGeneratorState();

  QCString title=theTranslator->trDirReference(m_dispName);
  startFile(ol,getOutputFileBase(),name(),title,HLI_Files,!generateTreeView);

  if (!generateTreeView)
  {
    // write navigation path
    writeNavigationPath(ol);
    ol.endQuickIndices();
  }

  startTitle(ol,getOutputFileBase());
  ol.pushGeneratorState();
    ol.disableAllBut(OutputGenerator::Html);
    ol.parseText(shortTitle());
    ol.enableAll();
    ol.disable(OutputGenerator::Html);
    ol.parseText(title);
  ol.popGeneratorState();
  endTitle(ol,getOutputFileBase(),title);
  ol.startContents();

  //---------------------------------------- start flexible part -------------------------------

  SrcLangExt lang = getLanguage();
  QListIterator<LayoutDocEntry> eli(
      LayoutDocManager::instance().docEntries(LayoutDocManager::Directory));
  LayoutDocEntry *lde;
  for (eli.toFirst();(lde=eli.current());++eli)
  {
    switch (lde->kind())
    {
      case LayoutDocEntry::BriefDesc:
        writeBriefDescription(ol);
        break;
      case LayoutDocEntry::DirGraph:
        writeDirectoryGraph(ol);
        break;
      case LayoutDocEntry::MemberDeclStart:
        startMemberDeclarations(ol);
        break;
      case LayoutDocEntry::DirSubDirs:
        writeSubDirList(ol);
        break;
      case LayoutDocEntry::DirFiles:
        writeFileList(ol);
        break;
      case LayoutDocEntry::MemberDeclEnd:
        endMemberDeclarations(ol);
        break;
      case LayoutDocEntry::DetailedDesc:
        {
          LayoutDocEntrySection *ls = (LayoutDocEntrySection*)lde;
          writeDetailedDescription(ol,ls->title(lang));
        }
        break;
      case LayoutDocEntry::ClassIncludes:
      case LayoutDocEntry::ClassInlineClasses:
      case LayoutDocEntry::ClassInheritanceGraph:
      case LayoutDocEntry::ClassNestedClasses:
      case LayoutDocEntry::ClassCollaborationGraph:
      case LayoutDocEntry::ClassAllMembersLink:
      case LayoutDocEntry::ClassUsedFiles:
      case LayoutDocEntry::NamespaceNestedNamespaces:
      case LayoutDocEntry::NamespaceNestedConstantGroups:
      case LayoutDocEntry::NamespaceClasses:
      case LayoutDocEntry::NamespaceInterfaces:
      case LayoutDocEntry::NamespaceStructs:
      case LayoutDocEntry::NamespaceExceptions:
      case LayoutDocEntry::NamespaceInlineClasses:
      case LayoutDocEntry::FileClasses:
      case LayoutDocEntry::FileInterfaces:
      case LayoutDocEntry::FileStructs:
      case LayoutDocEntry::FileExceptions:
      case LayoutDocEntry::FileNamespaces:
      case LayoutDocEntry::FileConstantGroups:
      case LayoutDocEntry::FileIncludes:
      case LayoutDocEntry::FileIncludeGraph:
      case LayoutDocEntry::FileIncludedByGraph:
      case LayoutDocEntry::FileSourceLink:
      case LayoutDocEntry::FileInlineClasses:
      case LayoutDocEntry::GroupClasses:
      case LayoutDocEntry::GroupInlineClasses:
      case LayoutDocEntry::GroupNamespaces:
      case LayoutDocEntry::GroupDirs:
      case LayoutDocEntry::GroupNestedGroups:
      case LayoutDocEntry::GroupFiles:
      case LayoutDocEntry::GroupGraph:
      case LayoutDocEntry::GroupPageDocs:
      case LayoutDocEntry::AuthorSection:
      case LayoutDocEntry::MemberGroups:
      case LayoutDocEntry::MemberDecl:
      case LayoutDocEntry::MemberDef:
      case LayoutDocEntry::MemberDefStart:
      case LayoutDocEntry::MemberDefEnd:
        err("Internal inconsistency: member %d should not be part of "
            "LayoutDocManager::Directory entry list\n",lde->kind());
        break;
    }
  }

  //---------------------------------------- end flexible part -------------------------------

  ol.endContents();

  endFileWithNavPath(this,ol);

  ol.popGeneratorState();
}

void DirDefImpl::setLevel()
{
  if (m_level==-1) // level not set before
  {
    DirDef *p = parent();
    if (p)
    {
      p->setLevel();
      m_level = p->level()+1;
    }
    else
    {
      m_level = 0;
    }
  }
}

/** Add as "uses" dependency between \a this dir and \a dir,
 *  that was caused by a dependency on file \a fd.
 */
void DirDefImpl::addUsesDependency(DirDef *dir,FileDef *srcFd,
                               FileDef *dstFd,
    const bool inheritedByDependent, const bool inheritedByDependee)
{
  if (this==dir) return; // do not add self-dependencies
  //static int count=0;
  //printf("  %d add dependency %s->%s due to %s->%s\n",
  //    count++,shortName().data(),
  //    dir->shortName().data(),
  //    srcFd->name().data(),
  //    dstFd->name().data());

  // levels match => add direct dependency
  bool added=FALSE;
<<<<<<< HEAD
  const auto dirKey = UsedDir::generateKey(dir, inheritedByDependent, inheritedByDependee);
  UsedDir *usedDir = m_usedDirs->find(dirKey);
=======
  UsedDir *usedDir = m_usedDirs.find(dir->getOutputFileBase());
>>>>>>> bde17806
  if (usedDir) // dir dependency already present
  {
     const FilePair *usedPair = usedDir->findFilePair(
         srcFd->getOutputFileBase()+dstFd->getOutputFileBase());
     if (usedPair==0) // new file dependency
     {
       //printf("  => new file\n");
       usedDir->addFileDep(srcFd,dstFd);
       added=TRUE;
     }
     else
     {
       // dir & file dependency already added
     }
  }
  else // new directory dependency
  {
    //printf("  => new file\n");
<<<<<<< HEAD
    usedDir = new UsedDir(dir, inheritedByDependent, inheritedByDependee);
    usedDir->addFileDep(srcFd,dstFd);
    m_usedDirs->insert(dirKey,usedDir);
=======
    auto newUsedDir = std::make_unique<UsedDir>(dir,inherited);
    newUsedDir->addFileDep(srcFd,dstFd);
    usedDir = m_usedDirs.add(dir->getOutputFileBase(),std::move(newUsedDir));
>>>>>>> bde17806
    added=TRUE;
  }
  if (added)
  {
    if (dir->parent())
    {
      // add relation to parent of used dir
      addUsesDependency(
                        dir->parent(),
                        srcFd,
                        dstFd,
                        inheritedByDependent,
                        true);
    }
    if (parent())
    {
      // add relation for the parent of this dir as well
      parent()->addUsesDependency(dir, srcFd, dstFd, true, inheritedByDependee);
    }
  }
}

/** Computes the dependencies between directories
 */
void DirDefImpl::computeDependencies()
{
  FileList *fl = m_fileList;
  if (fl)
  {
    QListIterator<FileDef> fli(*fl);
    FileDef *fd;
    for (fli.toFirst();(fd=fli.current());++fli) // foreach file in dir dd
    {
      //printf("  File %s\n",fd->name().data());
      //printf("** dir=%s file=%s\n",shortName().data(),fd->name().data());
      QList<IncludeInfo> *ifl = fd->includeFileList();
      if (ifl)
      {
        QListIterator<IncludeInfo> ifli(*ifl);
        IncludeInfo *ii;
        for (ifli.toFirst();(ii=ifli.current());++ifli) // foreach include file
        {
          //printf("  > %s\n",ii->includeName.data());
          //printf("    #include %s\n",ii->includeName.data());
          if (ii->fileDef && ii->fileDef->isLinkable()) // linkable file
          {
            DirDef *usedDir = ii->fileDef->getDirDef();
            if (usedDir)
            {
              // add dependency: thisDir->usedDir
              //static int count=0;
              //printf("      %d: add dependency %s->%s\n",count++,name().data(),usedDir->name().data());
              addUsesDependency(usedDir, fd, ii->fileDef, false, false);
            }
          }
        }
      }
    }
  }

  std::sort(m_usedDirs.begin(),m_usedDirs.end(),
            [](const auto &u1,const auto &u2)
            { return qstricmp(u1->dir()->getOutputFileBase(),u2->dir()->getOutputFileBase())<0; });

  for (const auto& usedDirectory : m_usedDirs)
  {
    usedDirectory->sort();
  }
}

bool DirDefImpl::isParentOf(const DirDef *dir) const
{
  if (dir->parent()==this) // this is a parent of dir
    return TRUE;
  else if (dir->parent()) // repeat for the parent of dir
    return isParentOf(dir->parent());
  else
    return FALSE;
}

bool DirDefImpl::depGraphIsTrivial() const
{
  return m_usedDirs.empty();
}

//----------------------------------------------------------------------

int FilePairDict::compareValues(const FilePair *left,const FilePair *right) const
{
  int orderHi = qstricmp(left->source()->name(),right->source()->name());
  if (orderHi!=0) return orderHi;
  int orderLo = qstricmp(left->destination()->name(),right->destination()->name());
  return orderLo;
}

//----------------------------------------------------------------------

UsedDir::UsedDir(const DirDef *dir,const bool isDependencyInherited, const bool isParentOfTheDependee) :
   m_dir(dir), m_filePairs(7), m_isOriginalDependent(!isDependencyInherited), m_isOriginalDependee(!isParentOfTheDependee)
{
  m_filePairs.setAutoDelete(TRUE);
}

UsedDir::~UsedDir()
{
}


void UsedDir::addFileDep(FileDef *srcFd,FileDef *dstFd)
{
  m_filePairs.append(srcFd->getOutputFileBase()+dstFd->getOutputFileBase(),
                     new FilePair(srcFd,dstFd));
}

void UsedDir::sort()
{
  m_filePairs.sort();
}

FilePair *UsedDir::findFilePair(const char *name)
{
  QCString n=name;
  return n.isEmpty() ? 0 : m_filePairs.find(n);
}

DirDef *DirDefImpl::createNewDir(const char *path)
{
  ASSERT(path!=0);
  DirDef *dir = Doxygen::dirLinkedMap->find(path);
  if (dir==0) // new dir
  {
    dir = Doxygen::dirLinkedMap->add(path,
            std::unique_ptr<DirDef>(
              createDirDef(path)));
    //printf("Adding new dir %s\n",path);
    //printf("createNewDir %s short=%s\n",path,dir->shortName().data());
  }
  return dir;
}

bool DirDefImpl::matchPath(const QCString &path,const StringVector &l)
{
  for (const auto &s : l)
  {
    std::string prefix = s.substr(0,path.length());
    if (qstricmp(prefix.c_str(),path)==0) // case insensitive compare
    {
      return TRUE;
    }
  }
  return FALSE;
}

/*! strip part of \a path if it matches
 *  one of the paths in the Config_getList(STRIP_FROM_PATH) list
 */
DirDef *DirDefImpl::mergeDirectoryInTree(const QCString &path)
{
  //printf("DirDefImpl::mergeDirectoryInTree(%s)\n",path.data());
  int p=0,i=0;
  DirDef *dir=0;
  while ((i=path.find('/',p))!=-1)
  {
    QCString part=path.left(i+1);
    if (!matchPath(part,Config_getList(STRIP_FROM_PATH)) && (part!="/" && part!="//"))
    {
      dir=createNewDir(part);
    }
    p=i+1;
  }
  return dir;
}

//----------------------------------------------------------------------

static void writePartialDirPath(OutputList &ol,const DirDef *root,const DirDef *target)
{
  if (target->parent()!=root)
  {
    writePartialDirPath(ol,root,target->parent());
    ol.writeString("&#160;/&#160;");
  }
  ol.writeObjectLink(target->getReference(),target->getOutputFileBase(),0,target->shortName());
}

static void writePartialFilePath(OutputList &ol,const DirDef *root,const FileDef *fd)
{
  if (fd->getDirDef() && fd->getDirDef()!=root)
  {
    writePartialDirPath(ol,root,fd->getDirDef());
    ol.writeString("&#160;/&#160;");
  }
  if (fd->isLinkable())
  {
    ol.writeObjectLink(fd->getReference(),fd->getOutputFileBase(),0,fd->name());
  }
  else
  {
    ol.startBold();
    ol.docify(fd->name());
    ol.endBold();
  }
}

void DirRelation::writeDocumentation(OutputList &ol)
{
  static bool generateTreeView = Config_getBool(GENERATE_TREEVIEW);
  ol.pushGeneratorState();
  ol.disableAllBut(OutputGenerator::Html);

  QCString shortTitle=theTranslator->trDirRelation(
                      m_src->shortName()+" &rarr; "+
                      m_dst->dir()->shortName());
  QCString title=theTranslator->trDirRelation(
                 m_src->displayName()+" -> "+
                 m_dst->dir()->shortName());
  startFile(ol,getOutputFileBase(),getOutputFileBase(),
            title,HLI_None,!generateTreeView,m_src->getOutputFileBase());

  if (!generateTreeView)
  {
    // write navigation path
    m_src->writeNavigationPath(ol);
    ol.endQuickIndices();
  }
  ol.startContents();

  ol.writeString("<h3>"+shortTitle+"</h3>");
  ol.writeString("<table class=\"dirtab\">");
  ol.writeString("<tr class=\"dirtab\">");
  ol.writeString("<th class=\"dirtab\">");
  ol.parseText(theTranslator->trFileIn(m_src->pathFragment()));
  ol.writeString("</th>");
  ol.writeString("<th class=\"dirtab\">");
  ol.parseText(theTranslator->trIncludesFileIn(m_dst->dir()->pathFragment()));
  ol.writeString("</th>");
  ol.writeString("</tr>");

  SDict<FilePair>::Iterator fpi(m_dst->filePairs());
  FilePair *fp;
  for (fpi.toFirst();(fp=fpi.current());++fpi)
  {
    ol.writeString("<tr class=\"dirtab\">");
    ol.writeString("<td class=\"dirtab\">");
    writePartialFilePath(ol,m_src,fp->source());
    ol.writeString("</td>");
    ol.writeString("<td class=\"dirtab\">");
    writePartialFilePath(ol,m_dst->dir(),fp->destination());
    ol.writeString("</td>");
    ol.writeString("</tr>");
  }
  ol.writeString("</table>");

  ol.endContents();

  endFileWithNavPath(m_src,ol);

  ol.popGeneratorState();
}

//----------------------------------------------------------------------
// external functions

/** In order to create stable, but unique directory names,
 *  we compute the common part of the path shared by all directories.
 */
static void computeCommonDirPrefix()
{
  QCString path;
  auto it = Doxygen::dirLinkedMap->begin();
  if (!Doxygen::dirLinkedMap->empty()) // we have at least one dir
  {
    // start will full path of first dir
    path=(*it)->name();
    int i=path.findRev('/',(int)path.length()-2);
    path=path.left(i+1);
    bool done=FALSE;
    if (i==-1)
    {
      path="";
    }
    else
    {
      while (!done)
      {
        uint l = path.length();
        size_t count=0;
        for (const auto &dir : *Doxygen::dirLinkedMap)
        {
          QCString dirName = dir->name();
          if (dirName.length()>path.length())
          {
            if (qstrncmp(dirName,path,l)!=0) // dirName does not start with path
            {
              i=path.findRev('/',(int)l-2);
              if (i==-1) // no unique prefix -> stop
              {
                path="";
                done=TRUE;
              }
              else // restart with shorter path
              {
                path=path.left(i+1);
                break;
              }
            }
          }
          else // dir is shorter than path -> take path of dir as new start
          {
            path=dir->name();
            l=path.length();
            i=path.findRev('/',(int)l-2);
            if (i==-1) // no unique prefix -> stop
            {
              path="";
              done=TRUE;
            }
            else // restart with shorter path
            {
              path=path.left(i+1);
            }
            break;
          }
          count++;
        }
        if (count==Doxygen::dirLinkedMap->size())
          // path matches for all directories -> found the common prefix
        {
          done=TRUE;
        }
      }
    }
  }
  for (const auto &dir : *Doxygen::dirLinkedMap)
  {
    QCString diskName = dir->name().right(dir->name().length()-path.length());
    dir->setDiskName(diskName);
    //printf("set disk name: %s -> %s\n",dir->name().data(),diskName.data());
  }
}

void buildDirectories()
{
  // for each input file
  for (const auto &fn : *Doxygen::inputNameLinkedMap)
  {
    for (const auto &fd : *fn)
    {
      //printf("buildDirectories %s\n",fd->name().data());
      if (fd->getReference().isEmpty())
      {
        DirDef *dir;
        if ((dir=Doxygen::dirLinkedMap->find(fd->getPath()))==0) // new directory
        {
          dir = DirDefImpl::mergeDirectoryInTree(fd->getPath());
        }
        if (dir && !fd->isDocumentationFile()) dir->addFile(fd.get());
      }
      else
      {
        // do something for file imported via tag files.
      }
    }
  }

  // compute relations between directories => introduce container dirs.
  for (const auto &dir : *Doxygen::dirLinkedMap)
  {
    QCString name = dir->name();
    int i=name.findRev('/',(int)name.length()-2);
    if (i>0)
    {
      DirDef *parent = Doxygen::dirLinkedMap->find(name.left(i+1));
      //if (parent==0) parent=root;
      if (parent)
      {
        parent->addSubDir(dir.get());
        //printf("DirDefImpl::addSubdir(): Adding subdir\n%s to\n%s\n",
        //  dir->displayName().data(), parent->displayName().data());
      }
    }
  }

  // sort the directory contents
  for (const auto &dir : *Doxygen::dirLinkedMap)
  {
    dir->sort();
  }

  // short the directories themselves
  std::sort(Doxygen::dirLinkedMap->begin(),
            Doxygen::dirLinkedMap->end(),
            [](const auto &d1,const auto &d2)
            { return qstricmp(d1->shortName(),d2->shortName()) < 0; });

  computeCommonDirPrefix();
}

void computeDirDependencies()
{
  // compute nesting level for each directory
  for (const auto &dir : *Doxygen::dirLinkedMap)
  {
    dir->setLevel();
  }
  // compute uses dependencies between directories
  for (const auto &dir : *Doxygen::dirLinkedMap)
  {
    //printf("computeDependencies for %s: #dirs=%d\n",dir->name().data(),Doxygen::directories.count());
    dir->computeDependencies();
  }

}

void generateDirDocs(OutputList &ol)
{
  for (const auto &dir : *Doxygen::dirLinkedMap)
  {
    ol.pushGeneratorState();
    if (!dir->hasDocumentation())
    {
      ol.disableAllBut(OutputGenerator::Html);
    }
    dir->writeDocumentation(ol);
    ol.popGeneratorState();
  }
  if (Config_getBool(DIRECTORY_GRAPH))
  {
    SDict<DirRelation>::Iterator rdi(Doxygen::dirRelations);
    DirRelation *dr;
    for (rdi.toFirst();(dr=rdi.current());++rdi)
    {
      dr->writeDocumentation(ol);
    }
  }
}

bool compareDirDefs(const DirDef *item1, const DirDef *item2)
{
  return qstricmp(item1->shortName(),item2->shortName()) < 0;
}

// --- Cast functions

DirDef *toDirDef(Definition *d)
{
  if (d==0) return 0;
  if (d && typeid(*d)==typeid(DirDefImpl))
  {
    return static_cast<DirDef*>(d);
  }
  else
  {
    return 0;
  }
}

const DirDef *toDirDef(const Definition *d)
{
  if (d==0) return 0;
  if (d && typeid(*d)==typeid(DirDefImpl))
  {
    return static_cast<const DirDef*>(d);
  }
  else
  {
    return 0;
  }
}

bool UsedDir::isDependencyInherited() const
{
  return !m_isOriginalDependent;
}

bool UsedDir::isParentOfTheDependee() const
{
  return !m_isOriginalDependee;
}

UsedDir::GeneratedKey UsedDir::generateKey(const DirDef* const directory, const bool isDependencyInherited, const bool isParentOfTheDependee)
{
  return directory->getOutputFileBase().append(std::to_string(isDependencyInherited).c_str()).append(std::to_string(isParentOfTheDependee).c_str());
}<|MERGE_RESOLUTION|>--- conflicted
+++ resolved
@@ -31,12 +31,7 @@
 #include "docparser.h"
 #include "definitionimpl.h"
 #include "filedef.h"
-<<<<<<< HEAD
-#include <algorithm>
 #include <string>
-=======
-
->>>>>>> bde17806
 
 //----------------------------------------------------------------------
 
@@ -660,12 +655,8 @@
 
   // levels match => add direct dependency
   bool added=FALSE;
-<<<<<<< HEAD
   const auto dirKey = UsedDir::generateKey(dir, inheritedByDependent, inheritedByDependee);
-  UsedDir *usedDir = m_usedDirs->find(dirKey);
-=======
-  UsedDir *usedDir = m_usedDirs.find(dir->getOutputFileBase());
->>>>>>> bde17806
+  UsedDir *usedDir = m_usedDirs.find(dirKey);
   if (usedDir) // dir dependency already present
   {
      const FilePair *usedPair = usedDir->findFilePair(
@@ -684,15 +675,9 @@
   else // new directory dependency
   {
     //printf("  => new file\n");
-<<<<<<< HEAD
-    usedDir = new UsedDir(dir, inheritedByDependent, inheritedByDependee);
-    usedDir->addFileDep(srcFd,dstFd);
-    m_usedDirs->insert(dirKey,usedDir);
-=======
-    auto newUsedDir = std::make_unique<UsedDir>(dir,inherited);
+    auto newUsedDir = std::make_unique<UsedDir>(dir, inheritedByDependent, inheritedByDependee);
     newUsedDir->addFileDep(srcFd,dstFd);
-    usedDir = m_usedDirs.add(dir->getOutputFileBase(),std::move(newUsedDir));
->>>>>>> bde17806
+    usedDir = m_usedDirs.add(dirKey,std::move(newUsedDir));
     added=TRUE;
   }
   if (added)
